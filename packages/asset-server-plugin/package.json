{
<<<<<<< HEAD
  "name": "@advantitge/asset-server-plugin",
  "version": "0.14.2",
=======
  "name": "@vendure/asset-server-plugin",
  "version": "0.16.2",
>>>>>>> 345bcbf9
  "main": "lib/index.js",
  "types": "lib/index.d.ts",
  "files": [
    "lib/**/*"
  ],
  "license": "MIT",
  "scripts": {
    "watch": "tsc -p ./tsconfig.build.json --watch",
    "build": "rimraf lib && tsc -p ./tsconfig.build.json && node build.js",
    "lint": "tslint --fix --project ./",
    "test": "jest --config ./jest.config.js",
    "e2e": "jest --config ../../e2e-common/jest-config.js --runInBand --package=asset-server-plugin"
  },
  "publishConfig": {
    "access": "public",
    "registry": "https://npm.pkg.github.com/"
  },
  "repository": {
    "type": "git",
    "url": "ssh://git@github.com/advantitge/vendure.git",
    "directory": "packages/asset-server-plugin"
  },
  "devDependencies": {
    "@types/express": "^4.17.8",
    "@types/fs-extra": "^9.0.1",
    "@types/node-fetch": "^2.5.7",
    "@types/sharp": "^0.26.0",
    "@vendure/common": "^0.16.2",
    "@vendure/core": "^0.16.2",
    "aws-sdk": "^2.766.0",
    "express": "^4.17.1",
    "node-fetch": "^2.6.1",
    "rimraf": "^3.0.2",
    "typescript": "4.0.3"
  },
  "dependencies": {
    "file-type": "^15.0.1",
    "fs-extra": "^9.0.1",
    "sharp": "0.25.2"
  }
}<|MERGE_RESOLUTION|>--- conflicted
+++ resolved
@@ -1,11 +1,6 @@
 {
-<<<<<<< HEAD
-  "name": "@advantitge/asset-server-plugin",
-  "version": "0.14.2",
-=======
   "name": "@vendure/asset-server-plugin",
   "version": "0.16.2",
->>>>>>> 345bcbf9
   "main": "lib/index.js",
   "types": "lib/index.d.ts",
   "files": [
