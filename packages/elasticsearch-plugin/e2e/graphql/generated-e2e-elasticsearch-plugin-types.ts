// tslint:disable
export type Maybe<T> = T | null;
export type Exact<T extends { [key: string]: unknown }> = { [K in keyof T]: T[K] };
/** All built-in and custom scalars, mapped to their actual values */
export type Scalars = {
  ID: string;
  String: string;
  Boolean: boolean;
  Int: number;
  Float: number;
  /** The `JSON` scalar type represents JSON values as specified by [ECMA-404](http://www.ecma-international.org/publications/files/ECMA-ST/ECMA-404.pdf). */
  JSON: any;
  /** A date-time string at UTC, such as 2007-12-03T10:15:30Z, compliant with the `date-time` format outlined in section 5.6 of the RFC 3339 profile of the ISO 8601 standard for representation of dates and times using the Gregorian calendar. */
  DateTime: any;
  /** The `Upload` scalar type represents a file upload. */
  Upload: any;
};

export type Query = {
  administrators: AdministratorList;
  administrator?: Maybe<Administrator>;
  /** Get a list of Assets */
  assets: AssetList;
  /** Get a single Asset by id */
  asset?: Maybe<Asset>;
  me?: Maybe<CurrentUser>;
  channels: Array<Channel>;
  channel?: Maybe<Channel>;
  activeChannel: Channel;
  collections: CollectionList;
  /** Get a Collection either by id or slug. If neither id nor slug is speicified, an error will result. */
  collection?: Maybe<Collection>;
  collectionFilters: Array<ConfigurableOperationDefinition>;
  countries: CountryList;
  country?: Maybe<Country>;
  customerGroups: CustomerGroupList;
  customerGroup?: Maybe<CustomerGroup>;
  customers: CustomerList;
  customer?: Maybe<Customer>;
  facets: FacetList;
  facet?: Maybe<Facet>;
  globalSettings: GlobalSettings;
  job?: Maybe<Job>;
  jobs: JobList;
  jobsById: Array<Job>;
  jobQueues: Array<JobQueue>;
  order?: Maybe<Order>;
  orders: OrderList;
  paymentMethods: PaymentMethodList;
  paymentMethod?: Maybe<PaymentMethod>;
  productOptionGroups: Array<ProductOptionGroup>;
  productOptionGroup?: Maybe<ProductOptionGroup>;
  search: SearchResponse;
  products: ProductList;
  /** Get a Product either by id or slug. If neither id nor slug is speicified, an error will result. */
  product?: Maybe<Product>;
  /** Get a ProductVariant by id */
  productVariant?: Maybe<ProductVariant>;
  promotion?: Maybe<Promotion>;
  promotions: PromotionList;
  promotionConditions: Array<ConfigurableOperationDefinition>;
  promotionActions: Array<ConfigurableOperationDefinition>;
  roles: RoleList;
  role?: Maybe<Role>;
  shippingMethods: ShippingMethodList;
  shippingMethod?: Maybe<ShippingMethod>;
  shippingEligibilityCheckers: Array<ConfigurableOperationDefinition>;
  shippingCalculators: Array<ConfigurableOperationDefinition>;
  testShippingMethod: TestShippingMethodResult;
  testEligibleShippingMethods: Array<ShippingMethodQuote>;
  taxCategories: Array<TaxCategory>;
  taxCategory?: Maybe<TaxCategory>;
  taxRates: TaxRateList;
  taxRate?: Maybe<TaxRate>;
  zones: Array<Zone>;
  zone?: Maybe<Zone>;
};


export type QueryAdministratorsArgs = {
  options?: Maybe<AdministratorListOptions>;
};


export type QueryAdministratorArgs = {
  id: Scalars['ID'];
};


export type QueryAssetsArgs = {
  options?: Maybe<AssetListOptions>;
};


export type QueryAssetArgs = {
  id: Scalars['ID'];
};


export type QueryChannelArgs = {
  id: Scalars['ID'];
};


export type QueryCollectionsArgs = {
  options?: Maybe<CollectionListOptions>;
};


export type QueryCollectionArgs = {
  id?: Maybe<Scalars['ID']>;
  slug?: Maybe<Scalars['String']>;
};


export type QueryCountriesArgs = {
  options?: Maybe<CountryListOptions>;
};


export type QueryCountryArgs = {
  id: Scalars['ID'];
};


export type QueryCustomerGroupsArgs = {
  options?: Maybe<CustomerGroupListOptions>;
};


export type QueryCustomerGroupArgs = {
  id: Scalars['ID'];
};


export type QueryCustomersArgs = {
  options?: Maybe<CustomerListOptions>;
};


export type QueryCustomerArgs = {
  id: Scalars['ID'];
};


export type QueryFacetsArgs = {
  options?: Maybe<FacetListOptions>;
};


export type QueryFacetArgs = {
  id: Scalars['ID'];
};


export type QueryJobArgs = {
  jobId: Scalars['ID'];
};


export type QueryJobsArgs = {
  options?: Maybe<JobListOptions>;
};


export type QueryJobsByIdArgs = {
  jobIds: Array<Scalars['ID']>;
};


export type QueryOrderArgs = {
  id: Scalars['ID'];
};


export type QueryOrdersArgs = {
  options?: Maybe<OrderListOptions>;
};


export type QueryPaymentMethodsArgs = {
  options?: Maybe<PaymentMethodListOptions>;
};


export type QueryPaymentMethodArgs = {
  id: Scalars['ID'];
};


export type QueryProductOptionGroupsArgs = {
  filterTerm?: Maybe<Scalars['String']>;
};


export type QueryProductOptionGroupArgs = {
  id: Scalars['ID'];
};


export type QuerySearchArgs = {
  input: SearchInput;
};


export type QueryProductsArgs = {
  options?: Maybe<ProductListOptions>;
};


export type QueryProductArgs = {
  id?: Maybe<Scalars['ID']>;
  slug?: Maybe<Scalars['String']>;
};


export type QueryProductVariantArgs = {
  id: Scalars['ID'];
};


export type QueryPromotionArgs = {
  id: Scalars['ID'];
};


export type QueryPromotionsArgs = {
  options?: Maybe<PromotionListOptions>;
};


export type QueryRolesArgs = {
  options?: Maybe<RoleListOptions>;
};


export type QueryRoleArgs = {
  id: Scalars['ID'];
};


export type QueryShippingMethodsArgs = {
  options?: Maybe<ShippingMethodListOptions>;
};


export type QueryShippingMethodArgs = {
  id: Scalars['ID'];
};


export type QueryTestShippingMethodArgs = {
  input: TestShippingMethodInput;
};


export type QueryTestEligibleShippingMethodsArgs = {
  input: TestEligibleShippingMethodsInput;
};


export type QueryTaxCategoryArgs = {
  id: Scalars['ID'];
};


export type QueryTaxRatesArgs = {
  options?: Maybe<TaxRateListOptions>;
};


export type QueryTaxRateArgs = {
  id: Scalars['ID'];
};


export type QueryZoneArgs = {
  id: Scalars['ID'];
};

export type Mutation = {
  /** Create a new Administrator */
  createAdministrator: Administrator;
  /** Update an existing Administrator */
  updateAdministrator: Administrator;
  /** Delete an Administrator */
  deleteAdministrator: DeletionResponse;
  /** Assign a Role to an Administrator */
  assignRoleToAdministrator: Administrator;
  /** Create a new Asset */
  createAssets: Array<CreateAssetResult>;
  /** Update an existing Asset */
  updateAsset: Asset;
  /** Delete an Asset */
  deleteAsset: DeletionResponse;
  /** Delete multiple Assets */
  deleteAssets: DeletionResponse;
  /** Authenticates the user using the native authentication strategy. This mutation is an alias for `authenticate({ native: { ... }})` */
  login: NativeAuthenticationResult;
  /** Authenticates the user using a named authentication strategy */
  authenticate: AuthenticationResult;
  logout: Success;
  /** Create a new Channel */
  createChannel: CreateChannelResult;
  /** Update an existing Channel */
  updateChannel: UpdateChannelResult;
  /** Delete a Channel */
  deleteChannel: DeletionResponse;
  /** Create a new Collection */
  createCollection: Collection;
  /** Update an existing Collection */
  updateCollection: Collection;
  /** Delete a Collection and all of its descendants */
  deleteCollection: DeletionResponse;
  /** Move a Collection to a different parent or index */
  moveCollection: Collection;
  /** Create a new Country */
  createCountry: Country;
  /** Update an existing Country */
  updateCountry: Country;
  /** Delete a Country */
  deleteCountry: DeletionResponse;
  /** Create a new CustomerGroup */
  createCustomerGroup: CustomerGroup;
  /** Update an existing CustomerGroup */
  updateCustomerGroup: CustomerGroup;
  /** Delete a CustomerGroup */
  deleteCustomerGroup: DeletionResponse;
  /** Add Customers to a CustomerGroup */
  addCustomersToGroup: CustomerGroup;
  /** Remove Customers from a CustomerGroup */
  removeCustomersFromGroup: CustomerGroup;
  /** Create a new Customer. If a password is provided, a new User will also be created an linked to the Customer. */
  createCustomer: CreateCustomerResult;
  /** Update an existing Customer */
  updateCustomer: UpdateCustomerResult;
  /** Delete a Customer */
  deleteCustomer: DeletionResponse;
  /** Create a new Address and associate it with the Customer specified by customerId */
  createCustomerAddress: Address;
  /** Update an existing Address */
  updateCustomerAddress: Address;
  /** Update an existing Address */
  deleteCustomerAddress: Success;
  addNoteToCustomer: Customer;
  updateCustomerNote: HistoryEntry;
  deleteCustomerNote: DeletionResponse;
  /** Create a new Facet */
  createFacet: Facet;
  /** Update an existing Facet */
  updateFacet: Facet;
  /** Delete an existing Facet */
  deleteFacet: DeletionResponse;
  /** Create one or more FacetValues */
  createFacetValues: Array<FacetValue>;
  /** Update one or more FacetValues */
  updateFacetValues: Array<FacetValue>;
  /** Delete one or more FacetValues */
  deleteFacetValues: Array<DeletionResponse>;
  updateGlobalSettings: UpdateGlobalSettingsResult;
  importProducts?: Maybe<ImportInfo>;
  /** Remove all settled jobs in the given queues olfer than the given date. Returns the number of jobs deleted. */
  removeSettledJobs: Scalars['Int'];
  settlePayment: SettlePaymentResult;
  addFulfillmentToOrder: AddFulfillmentToOrderResult;
  cancelOrder: CancelOrderResult;
  refundOrder: RefundOrderResult;
  settleRefund: SettleRefundResult;
  addNoteToOrder: Order;
  updateOrderNote: HistoryEntry;
  deleteOrderNote: DeletionResponse;
  transitionOrderToState?: Maybe<TransitionOrderToStateResult>;
  transitionFulfillmentToState: TransitionFulfillmentToStateResult;
  setOrderCustomFields?: Maybe<Order>;
  /** Update an existing PaymentMethod */
  updatePaymentMethod: PaymentMethod;
  /** Create a new ProductOptionGroup */
  createProductOptionGroup: ProductOptionGroup;
  /** Update an existing ProductOptionGroup */
  updateProductOptionGroup: ProductOptionGroup;
  /** Create a new ProductOption within a ProductOptionGroup */
  createProductOption: ProductOption;
  /** Create a new ProductOption within a ProductOptionGroup */
  updateProductOption: ProductOption;
  reindex: Job;
  /** Create a new Product */
  createProduct: Product;
  /** Update an existing Product */
  updateProduct: Product;
  /** Delete a Product */
  deleteProduct: DeletionResponse;
  /** Add an OptionGroup to a Product */
  addOptionGroupToProduct: Product;
  /** Remove an OptionGroup from a Product */
  removeOptionGroupFromProduct: RemoveOptionGroupFromProductResult;
  /** Create a set of ProductVariants based on the OptionGroups assigned to the given Product */
  createProductVariants: Array<Maybe<ProductVariant>>;
  /** Update existing ProductVariants */
  updateProductVariants: Array<Maybe<ProductVariant>>;
  /** Delete a ProductVariant */
  deleteProductVariant: DeletionResponse;
  /** Assigns Products to the specified Channel */
  assignProductsToChannel: Array<Product>;
  /** Removes Products from the specified Channel */
  removeProductsFromChannel: Array<Product>;
  createPromotion: CreatePromotionResult;
  updatePromotion: UpdatePromotionResult;
  deletePromotion: DeletionResponse;
  /** Create a new Role */
  createRole: Role;
  /** Update an existing Role */
  updateRole: Role;
  /** Delete an existing Role */
  deleteRole: DeletionResponse;
  /** Create a new ShippingMethod */
  createShippingMethod: ShippingMethod;
  /** Update an existing ShippingMethod */
  updateShippingMethod: ShippingMethod;
  /** Delete a ShippingMethod */
  deleteShippingMethod: DeletionResponse;
  /** Create a new TaxCategory */
  createTaxCategory: TaxCategory;
  /** Update an existing TaxCategory */
  updateTaxCategory: TaxCategory;
  /** Deletes a TaxCategory */
  deleteTaxCategory: DeletionResponse;
  /** Create a new TaxRate */
  createTaxRate: TaxRate;
  /** Update an existing TaxRate */
  updateTaxRate: TaxRate;
  /** Delete a TaxRate */
  deleteTaxRate: DeletionResponse;
  /** Create a new Zone */
  createZone: Zone;
  /** Update an existing Zone */
  updateZone: Zone;
  /** Delete a Zone */
  deleteZone: DeletionResponse;
  /** Add members to a Zone */
  addMembersToZone: Zone;
  /** Remove members from a Zone */
  removeMembersFromZone: Zone;
};


export type MutationCreateAdministratorArgs = {
  input: CreateAdministratorInput;
};


export type MutationUpdateAdministratorArgs = {
  input: UpdateAdministratorInput;
};


export type MutationDeleteAdministratorArgs = {
  id: Scalars['ID'];
};


export type MutationAssignRoleToAdministratorArgs = {
  administratorId: Scalars['ID'];
  roleId: Scalars['ID'];
};


export type MutationCreateAssetsArgs = {
  input: Array<CreateAssetInput>;
};


export type MutationUpdateAssetArgs = {
  input: UpdateAssetInput;
};


export type MutationDeleteAssetArgs = {
  id: Scalars['ID'];
  force?: Maybe<Scalars['Boolean']>;
};


export type MutationDeleteAssetsArgs = {
  ids: Array<Scalars['ID']>;
  force?: Maybe<Scalars['Boolean']>;
};


export type MutationLoginArgs = {
  username: Scalars['String'];
  password: Scalars['String'];
  rememberMe?: Maybe<Scalars['Boolean']>;
};


export type MutationAuthenticateArgs = {
  input: AuthenticationInput;
  rememberMe?: Maybe<Scalars['Boolean']>;
};


export type MutationCreateChannelArgs = {
  input: CreateChannelInput;
};


export type MutationUpdateChannelArgs = {
  input: UpdateChannelInput;
};


export type MutationDeleteChannelArgs = {
  id: Scalars['ID'];
};


export type MutationCreateCollectionArgs = {
  input: CreateCollectionInput;
};


export type MutationUpdateCollectionArgs = {
  input: UpdateCollectionInput;
};


export type MutationDeleteCollectionArgs = {
  id: Scalars['ID'];
};


export type MutationMoveCollectionArgs = {
  input: MoveCollectionInput;
};


export type MutationCreateCountryArgs = {
  input: CreateCountryInput;
};


export type MutationUpdateCountryArgs = {
  input: UpdateCountryInput;
};


export type MutationDeleteCountryArgs = {
  id: Scalars['ID'];
};


export type MutationCreateCustomerGroupArgs = {
  input: CreateCustomerGroupInput;
};


export type MutationUpdateCustomerGroupArgs = {
  input: UpdateCustomerGroupInput;
};


export type MutationDeleteCustomerGroupArgs = {
  id: Scalars['ID'];
};


export type MutationAddCustomersToGroupArgs = {
  customerGroupId: Scalars['ID'];
  customerIds: Array<Scalars['ID']>;
};


export type MutationRemoveCustomersFromGroupArgs = {
  customerGroupId: Scalars['ID'];
  customerIds: Array<Scalars['ID']>;
};


export type MutationCreateCustomerArgs = {
  input: CreateCustomerInput;
  password?: Maybe<Scalars['String']>;
};


export type MutationUpdateCustomerArgs = {
  input: UpdateCustomerInput;
};


export type MutationDeleteCustomerArgs = {
  id: Scalars['ID'];
};


export type MutationCreateCustomerAddressArgs = {
  customerId: Scalars['ID'];
  input: CreateAddressInput;
};


export type MutationUpdateCustomerAddressArgs = {
  input: UpdateAddressInput;
};


export type MutationDeleteCustomerAddressArgs = {
  id: Scalars['ID'];
};


export type MutationAddNoteToCustomerArgs = {
  input: AddNoteToCustomerInput;
};


export type MutationUpdateCustomerNoteArgs = {
  input: UpdateCustomerNoteInput;
};


export type MutationDeleteCustomerNoteArgs = {
  id: Scalars['ID'];
};


export type MutationCreateFacetArgs = {
  input: CreateFacetInput;
};


export type MutationUpdateFacetArgs = {
  input: UpdateFacetInput;
};


export type MutationDeleteFacetArgs = {
  id: Scalars['ID'];
  force?: Maybe<Scalars['Boolean']>;
};


export type MutationCreateFacetValuesArgs = {
  input: Array<CreateFacetValueInput>;
};


export type MutationUpdateFacetValuesArgs = {
  input: Array<UpdateFacetValueInput>;
};


export type MutationDeleteFacetValuesArgs = {
  ids: Array<Scalars['ID']>;
  force?: Maybe<Scalars['Boolean']>;
};


export type MutationUpdateGlobalSettingsArgs = {
  input: UpdateGlobalSettingsInput;
};


export type MutationImportProductsArgs = {
  csvFile: Scalars['Upload'];
};


export type MutationRemoveSettledJobsArgs = {
  queueNames?: Maybe<Array<Scalars['String']>>;
  olderThan?: Maybe<Scalars['DateTime']>;
};


export type MutationSettlePaymentArgs = {
  id: Scalars['ID'];
};


export type MutationAddFulfillmentToOrderArgs = {
  input: FulfillOrderInput;
};


export type MutationCancelOrderArgs = {
  input: CancelOrderInput;
};


export type MutationRefundOrderArgs = {
  input: RefundOrderInput;
};


export type MutationSettleRefundArgs = {
  input: SettleRefundInput;
};


export type MutationAddNoteToOrderArgs = {
  input: AddNoteToOrderInput;
};


export type MutationUpdateOrderNoteArgs = {
  input: UpdateOrderNoteInput;
};


export type MutationDeleteOrderNoteArgs = {
  id: Scalars['ID'];
};


export type MutationTransitionOrderToStateArgs = {
  id: Scalars['ID'];
  state: Scalars['String'];
};


export type MutationTransitionFulfillmentToStateArgs = {
  id: Scalars['ID'];
  state: Scalars['String'];
};


export type MutationSetOrderCustomFieldsArgs = {
  input: UpdateOrderInput;
};


export type MutationUpdatePaymentMethodArgs = {
  input: UpdatePaymentMethodInput;
};


export type MutationCreateProductOptionGroupArgs = {
  input: CreateProductOptionGroupInput;
};


export type MutationUpdateProductOptionGroupArgs = {
  input: UpdateProductOptionGroupInput;
};


export type MutationCreateProductOptionArgs = {
  input: CreateProductOptionInput;
};


export type MutationUpdateProductOptionArgs = {
  input: UpdateProductOptionInput;
};


export type MutationCreateProductArgs = {
  input: CreateProductInput;
};


export type MutationUpdateProductArgs = {
  input: UpdateProductInput;
};


export type MutationDeleteProductArgs = {
  id: Scalars['ID'];
};


export type MutationAddOptionGroupToProductArgs = {
  productId: Scalars['ID'];
  optionGroupId: Scalars['ID'];
};


export type MutationRemoveOptionGroupFromProductArgs = {
  productId: Scalars['ID'];
  optionGroupId: Scalars['ID'];
};


export type MutationCreateProductVariantsArgs = {
  input: Array<CreateProductVariantInput>;
};


export type MutationUpdateProductVariantsArgs = {
  input: Array<UpdateProductVariantInput>;
};


export type MutationDeleteProductVariantArgs = {
  id: Scalars['ID'];
};


export type MutationAssignProductsToChannelArgs = {
  input: AssignProductsToChannelInput;
};


export type MutationRemoveProductsFromChannelArgs = {
  input: RemoveProductsFromChannelInput;
};


export type MutationCreatePromotionArgs = {
  input: CreatePromotionInput;
};


export type MutationUpdatePromotionArgs = {
  input: UpdatePromotionInput;
};


export type MutationDeletePromotionArgs = {
  id: Scalars['ID'];
};


export type MutationCreateRoleArgs = {
  input: CreateRoleInput;
};


export type MutationUpdateRoleArgs = {
  input: UpdateRoleInput;
};


export type MutationDeleteRoleArgs = {
  id: Scalars['ID'];
};


export type MutationCreateShippingMethodArgs = {
  input: CreateShippingMethodInput;
};


export type MutationUpdateShippingMethodArgs = {
  input: UpdateShippingMethodInput;
};


export type MutationDeleteShippingMethodArgs = {
  id: Scalars['ID'];
};


export type MutationCreateTaxCategoryArgs = {
  input: CreateTaxCategoryInput;
};


export type MutationUpdateTaxCategoryArgs = {
  input: UpdateTaxCategoryInput;
};


export type MutationDeleteTaxCategoryArgs = {
  id: Scalars['ID'];
};


export type MutationCreateTaxRateArgs = {
  input: CreateTaxRateInput;
};


export type MutationUpdateTaxRateArgs = {
  input: UpdateTaxRateInput;
};


export type MutationDeleteTaxRateArgs = {
  id: Scalars['ID'];
};


export type MutationCreateZoneArgs = {
  input: CreateZoneInput;
};


export type MutationUpdateZoneArgs = {
  input: UpdateZoneInput;
};


export type MutationDeleteZoneArgs = {
  id: Scalars['ID'];
};


export type MutationAddMembersToZoneArgs = {
  zoneId: Scalars['ID'];
  memberIds: Array<Scalars['ID']>;
};


export type MutationRemoveMembersFromZoneArgs = {
  zoneId: Scalars['ID'];
  memberIds: Array<Scalars['ID']>;
};

export type CreateAdministratorInput = {
  firstName: Scalars['String'];
  lastName: Scalars['String'];
  emailAddress: Scalars['String'];
  password: Scalars['String'];
  roleIds: Array<Scalars['ID']>;
};

export type UpdateAdministratorInput = {
  id: Scalars['ID'];
  firstName?: Maybe<Scalars['String']>;
  lastName?: Maybe<Scalars['String']>;
  emailAddress?: Maybe<Scalars['String']>;
  password?: Maybe<Scalars['String']>;
  roleIds?: Maybe<Array<Scalars['ID']>>;
};

export type MimeTypeError = ErrorResult & {
  errorCode: ErrorCode;
  message: Scalars['String'];
  fileName: Scalars['String'];
  mimeType: Scalars['String'];
};

export type CreateAssetResult = Asset | MimeTypeError;

export type CreateAssetInput = {
  file: Scalars['Upload'];
};

export type CoordinateInput = {
  x: Scalars['Float'];
  y: Scalars['Float'];
};

export type UpdateAssetInput = {
  id: Scalars['ID'];
  name?: Maybe<Scalars['String']>;
  focalPoint?: Maybe<CoordinateInput>;
};

export type NativeAuthenticationResult = CurrentUser | InvalidCredentialsError | NativeAuthStrategyError;

export type AuthenticationResult = CurrentUser | InvalidCredentialsError;

export type CreateChannelInput = {
  code: Scalars['String'];
  token: Scalars['String'];
  defaultLanguageCode: LanguageCode;
  pricesIncludeTax: Scalars['Boolean'];
  currencyCode: CurrencyCode;
  defaultTaxZoneId: Scalars['ID'];
  defaultShippingZoneId: Scalars['ID'];
};

export type UpdateChannelInput = {
  id: Scalars['ID'];
  code?: Maybe<Scalars['String']>;
  token?: Maybe<Scalars['String']>;
  defaultLanguageCode?: Maybe<LanguageCode>;
  pricesIncludeTax?: Maybe<Scalars['Boolean']>;
  currencyCode?: Maybe<CurrencyCode>;
  defaultTaxZoneId?: Maybe<Scalars['ID']>;
  defaultShippingZoneId?: Maybe<Scalars['ID']>;
};

<<<<<<< HEAD
/**
 * Expects the same validation formats as the `<input type="datetime-local">` HTML element.
 * See https://developer.mozilla.org/en-US/docs/Web/HTML/Element/input/datetime-local#Additional_attributes
 */
export type DateTimeCustomFieldConfig = CustomField & {
    __typename?: 'DateTimeCustomFieldConfig';
    name: Scalars['String'];
    type: Scalars['String'];
    label?: Maybe<Array<LocalizedString>>;
    description?: Maybe<Array<LocalizedString>>;
    readonly?: Maybe<Scalars['Boolean']>;
    internal?: Maybe<Scalars['Boolean']>;
    min?: Maybe<Scalars['String']>;
    max?: Maybe<Scalars['String']>;
    step?: Maybe<Scalars['Int']>;
=======
/** Returned if attempting to set a Channel's defaultLanguageCode to a language which is not enabled in GlobalSettings */
export type LanguageNotAvailableError = ErrorResult & {
  errorCode: ErrorCode;
  message: Scalars['String'];
  languageCode: Scalars['String'];
>>>>>>> 345bcbf9
};

export type CreateChannelResult = Channel | LanguageNotAvailableError;

export type UpdateChannelResult = Channel | LanguageNotAvailableError;

export type Collection = Node & {
  isPrivate: Scalars['Boolean'];
  id: Scalars['ID'];
  createdAt: Scalars['DateTime'];
  updatedAt: Scalars['DateTime'];
  languageCode?: Maybe<LanguageCode>;
  name: Scalars['String'];
  slug: Scalars['String'];
  breadcrumbs: Array<CollectionBreadcrumb>;
  position: Scalars['Int'];
  description: Scalars['String'];
  featuredAsset?: Maybe<Asset>;
  assets: Array<Asset>;
  parent?: Maybe<Collection>;
  children?: Maybe<Array<Collection>>;
  filters: Array<ConfigurableOperation>;
  translations: Array<CollectionTranslation>;
  productVariants: ProductVariantList;
  customFields?: Maybe<Scalars['JSON']>;
};


export type CollectionProductVariantsArgs = {
  options?: Maybe<ProductVariantListOptions>;
};

export type MoveCollectionInput = {
  collectionId: Scalars['ID'];
  parentId: Scalars['ID'];
  index: Scalars['Int'];
};

export type CreateCollectionTranslationInput = {
  languageCode: LanguageCode;
  name: Scalars['String'];
  slug: Scalars['String'];
  description: Scalars['String'];
  customFields?: Maybe<Scalars['JSON']>;
};

export type UpdateCollectionTranslationInput = {
  id?: Maybe<Scalars['ID']>;
  languageCode: LanguageCode;
  name?: Maybe<Scalars['String']>;
  slug?: Maybe<Scalars['String']>;
  description?: Maybe<Scalars['String']>;
  customFields?: Maybe<Scalars['JSON']>;
};

export type CreateCollectionInput = {
  isPrivate?: Maybe<Scalars['Boolean']>;
  featuredAssetId?: Maybe<Scalars['ID']>;
  assetIds?: Maybe<Array<Scalars['ID']>>;
  parentId?: Maybe<Scalars['ID']>;
  filters: Array<ConfigurableOperationInput>;
  translations: Array<CreateCollectionTranslationInput>;
  customFields?: Maybe<Scalars['JSON']>;
};

export type UpdateCollectionInput = {
  id: Scalars['ID'];
  isPrivate?: Maybe<Scalars['Boolean']>;
  featuredAssetId?: Maybe<Scalars['ID']>;
  parentId?: Maybe<Scalars['ID']>;
  assetIds?: Maybe<Array<Scalars['ID']>>;
  filters?: Maybe<Array<ConfigurableOperationInput>>;
  translations?: Maybe<Array<UpdateCollectionTranslationInput>>;
  customFields?: Maybe<Scalars['JSON']>;
};

export type CountryTranslationInput = {
  id?: Maybe<Scalars['ID']>;
  languageCode: LanguageCode;
  name?: Maybe<Scalars['String']>;
};

export type CreateCountryInput = {
  code: Scalars['String'];
  translations: Array<CountryTranslationInput>;
  enabled: Scalars['Boolean'];
};

export type UpdateCountryInput = {
  id: Scalars['ID'];
  code?: Maybe<Scalars['String']>;
  translations?: Maybe<Array<CountryTranslationInput>>;
  enabled?: Maybe<Scalars['Boolean']>;
};

export type CustomerGroupList = PaginatedList & {
  items: Array<CustomerGroup>;
  totalItems: Scalars['Int'];
};

export type CreateCustomerGroupInput = {
  name: Scalars['String'];
  customerIds?: Maybe<Array<Scalars['ID']>>;
};

export type UpdateCustomerGroupInput = {
  id: Scalars['ID'];
  name?: Maybe<Scalars['String']>;
};

export type Customer = Node & {
  groups: Array<CustomerGroup>;
  history: HistoryEntryList;
  id: Scalars['ID'];
  createdAt: Scalars['DateTime'];
  updatedAt: Scalars['DateTime'];
  title?: Maybe<Scalars['String']>;
  firstName: Scalars['String'];
  lastName: Scalars['String'];
  phoneNumber?: Maybe<Scalars['String']>;
  emailAddress: Scalars['String'];
  addresses?: Maybe<Array<Address>>;
  orders: OrderList;
  user?: Maybe<User>;
  customFields?: Maybe<Scalars['JSON']>;
};


export type CustomerHistoryArgs = {
  options?: Maybe<HistoryEntryListOptions>;
};


export type CustomerOrdersArgs = {
  options?: Maybe<OrderListOptions>;
};

export type UpdateCustomerInput = {
  id: Scalars['ID'];
  title?: Maybe<Scalars['String']>;
  firstName?: Maybe<Scalars['String']>;
  lastName?: Maybe<Scalars['String']>;
  phoneNumber?: Maybe<Scalars['String']>;
  emailAddress?: Maybe<Scalars['String']>;
  customFields?: Maybe<Scalars['JSON']>;
};

export type AddNoteToCustomerInput = {
  id: Scalars['ID'];
  note: Scalars['String'];
  isPublic: Scalars['Boolean'];
};

export type UpdateCustomerNoteInput = {
  noteId: Scalars['ID'];
  note: Scalars['String'];
};

export type CreateCustomerResult = Customer | EmailAddressConflictError;

export type UpdateCustomerResult = Customer | EmailAddressConflictError;

export type Facet = Node & {
  isPrivate: Scalars['Boolean'];
  id: Scalars['ID'];
  createdAt: Scalars['DateTime'];
  updatedAt: Scalars['DateTime'];
  languageCode: LanguageCode;
  name: Scalars['String'];
  code: Scalars['String'];
  values: Array<FacetValue>;
  translations: Array<FacetTranslation>;
  customFields?: Maybe<Scalars['JSON']>;
};

export type FacetTranslationInput = {
  id?: Maybe<Scalars['ID']>;
  languageCode: LanguageCode;
  name?: Maybe<Scalars['String']>;
  customFields?: Maybe<Scalars['JSON']>;
};

export type CreateFacetInput = {
  code: Scalars['String'];
  isPrivate: Scalars['Boolean'];
  translations: Array<FacetTranslationInput>;
  values?: Maybe<Array<CreateFacetValueWithFacetInput>>;
  customFields?: Maybe<Scalars['JSON']>;
};

export type UpdateFacetInput = {
  id: Scalars['ID'];
  isPrivate?: Maybe<Scalars['Boolean']>;
  code?: Maybe<Scalars['String']>;
  translations?: Maybe<Array<FacetTranslationInput>>;
  customFields?: Maybe<Scalars['JSON']>;
};

export type FacetValueTranslationInput = {
  id?: Maybe<Scalars['ID']>;
  languageCode: LanguageCode;
  name?: Maybe<Scalars['String']>;
  customFields?: Maybe<Scalars['JSON']>;
};

export type CreateFacetValueWithFacetInput = {
  code: Scalars['String'];
  translations: Array<FacetValueTranslationInput>;
};

export type CreateFacetValueInput = {
  facetId: Scalars['ID'];
  code: Scalars['String'];
  translations: Array<FacetValueTranslationInput>;
  customFields?: Maybe<Scalars['JSON']>;
};

export type UpdateFacetValueInput = {
  id: Scalars['ID'];
  code?: Maybe<Scalars['String']>;
  translations?: Maybe<Array<FacetValueTranslationInput>>;
  customFields?: Maybe<Scalars['JSON']>;
};

export type Fulfillment = Node & {
  nextStates: Array<Scalars['String']>;
  id: Scalars['ID'];
  createdAt: Scalars['DateTime'];
  updatedAt: Scalars['DateTime'];
  orderItems: Array<OrderItem>;
  state: Scalars['String'];
  method: Scalars['String'];
  trackingCode?: Maybe<Scalars['String']>;
};

export type UpdateGlobalSettingsInput = {
  availableLanguages?: Maybe<Array<LanguageCode>>;
  trackInventory?: Maybe<Scalars['Boolean']>;
  customFields?: Maybe<Scalars['JSON']>;
};

/**
 * Returned when the default LanguageCode of a Channel is no longer found in the `availableLanguages`
 * of the GlobalSettings
 */
export type ChannelDefaultLanguageError = ErrorResult & {
  errorCode: ErrorCode;
  message: Scalars['String'];
  language: Scalars['String'];
  channelCode: Scalars['String'];
};

export type UpdateGlobalSettingsResult = GlobalSettings | ChannelDefaultLanguageError;

/**
 * @description
 * The state of a Job in the JobQueue
 * 
 * @docsCategory common
 */
<<<<<<< HEAD
export enum LanguageCode {
    /** Afrikaans */
    af = 'af',
    /** Akan */
    ak = 'ak',
    /** Albanian */
    sq = 'sq',
    /** Amharic */
    am = 'am',
    /** Arabic */
    ar = 'ar',
    /** Armenian */
    hy = 'hy',
    /** Assamese */
    as = 'as',
    /** Azerbaijani */
    az = 'az',
    /** Bambara */
    bm = 'bm',
    /** Bangla */
    bn = 'bn',
    /** Basque */
    eu = 'eu',
    /** Belarusian */
    be = 'be',
    /** Bosnian */
    bs = 'bs',
    /** Breton */
    br = 'br',
    /** Bulgarian */
    bg = 'bg',
    /** Burmese */
    my = 'my',
    /** Catalan */
    ca = 'ca',
    /** Chechen */
    ce = 'ce',
    /** Chinese */
    zh = 'zh',
    /** Simplified Chinese */
    zh_Hans = 'zh_Hans',
    /** Traditional Chinese */
    zh_Hant = 'zh_Hant',
    /** Church Slavic */
    cu = 'cu',
    /** Cornish */
    kw = 'kw',
    /** Corsican */
    co = 'co',
    /** Croatian */
    hr = 'hr',
    /** Czech */
    cs = 'cs',
    /** Danish */
    da = 'da',
    /** Dutch */
    nl = 'nl',
    /** Flemish */
    nl_BE = 'nl_BE',
    /** Dzongkha */
    dz = 'dz',
    /** English */
    en = 'en',
    /** Australian English */
    en_AU = 'en_AU',
    /** Canadian English */
    en_CA = 'en_CA',
    /** British English */
    en_GB = 'en_GB',
    /** American English */
    en_US = 'en_US',
    /** Esperanto */
    eo = 'eo',
    /** Estonian */
    et = 'et',
    /** Ewe */
    ee = 'ee',
    /** Faroese */
    fo = 'fo',
    /** Finnish */
    fi = 'fi',
    /** French */
    fr = 'fr',
    /** Canadian French */
    fr_CA = 'fr_CA',
    /** Swiss French */
    fr_CH = 'fr_CH',
    /** Fulah */
    ff = 'ff',
    /** Galician */
    gl = 'gl',
    /** Ganda */
    lg = 'lg',
    /** Georgian */
    ka = 'ka',
    /** German */
    de = 'de',
    /** Austrian German */
    de_AT = 'de_AT',
    /** Swiss High German */
    de_CH = 'de_CH',
    /** Greek */
    el = 'el',
    /** Gujarati */
    gu = 'gu',
    /** Haitian Creole */
    ht = 'ht',
    /** Hausa */
    ha = 'ha',
    /** Hebrew */
    he = 'he',
    /** Hindi */
    hi = 'hi',
    /** Hungarian */
    hu = 'hu',
    /** Icelandic */
    is = 'is',
    /** Igbo */
    ig = 'ig',
    /** Indonesian */
    id = 'id',
    /** Interlingua */
    ia = 'ia',
    /** Irish */
    ga = 'ga',
    /** Italian */
    it = 'it',
    /** Japanese */
    ja = 'ja',
    /** Javanese */
    jv = 'jv',
    /** Kalaallisut */
    kl = 'kl',
    /** Kannada */
    kn = 'kn',
    /** Kashmiri */
    ks = 'ks',
    /** Kazakh */
    kk = 'kk',
    /** Khmer */
    km = 'km',
    /** Kikuyu */
    ki = 'ki',
    /** Kinyarwanda */
    rw = 'rw',
    /** Korean */
    ko = 'ko',
    /** Kurdish */
    ku = 'ku',
    /** Kyrgyz */
    ky = 'ky',
    /** Lao */
    lo = 'lo',
    /** Latin */
    la = 'la',
    /** Latvian */
    lv = 'lv',
    /** Lingala */
    ln = 'ln',
    /** Lithuanian */
    lt = 'lt',
    /** Luba-Katanga */
    lu = 'lu',
    /** Luxembourgish */
    lb = 'lb',
    /** Macedonian */
    mk = 'mk',
    /** Malagasy */
    mg = 'mg',
    /** Malay */
    ms = 'ms',
    /** Malayalam */
    ml = 'ml',
    /** Maltese */
    mt = 'mt',
    /** Manx */
    gv = 'gv',
    /** Maori */
    mi = 'mi',
    /** Marathi */
    mr = 'mr',
    /** Mongolian */
    mn = 'mn',
    /** Nepali */
    ne = 'ne',
    /** North Ndebele */
    nd = 'nd',
    /** Northern Sami */
    se = 'se',
    /** Norwegian Bokmål */
    nb = 'nb',
    /** Norwegian Nynorsk */
    nn = 'nn',
    /** Nyanja */
    ny = 'ny',
    /** Odia */
    or = 'or',
    /** Oromo */
    om = 'om',
    /** Ossetic */
    os = 'os',
    /** Pashto */
    ps = 'ps',
    /** Persian */
    fa = 'fa',
    /** Dari */
    fa_AF = 'fa_AF',
    /** Polish */
    pl = 'pl',
    /** Portuguese */
    pt = 'pt',
    /** Brazilian Portuguese */
    pt_BR = 'pt_BR',
    /** European Portuguese */
    pt_PT = 'pt_PT',
    /** Punjabi */
    pa = 'pa',
    /** Quechua */
    qu = 'qu',
    /** Romanian */
    ro = 'ro',
    /** Moldavian */
    ro_MD = 'ro_MD',
    /** Romansh */
    rm = 'rm',
    /** Rundi */
    rn = 'rn',
    /** Russian */
    ru = 'ru',
    /** Samoan */
    sm = 'sm',
    /** Sango */
    sg = 'sg',
    /** Sanskrit */
    sa = 'sa',
    /** Scottish Gaelic */
    gd = 'gd',
    /** Serbian */
    sr = 'sr',
    /** Shona */
    sn = 'sn',
    /** Sichuan Yi */
    ii = 'ii',
    /** Sindhi */
    sd = 'sd',
    /** Sinhala */
    si = 'si',
    /** Slovak */
    sk = 'sk',
    /** Slovenian */
    sl = 'sl',
    /** Somali */
    so = 'so',
    /** Southern Sotho */
    st = 'st',
    /** Spanish */
    es = 'es',
    /** European Spanish */
    es_ES = 'es_ES',
    /** Mexican Spanish */
    es_MX = 'es_MX',
    /** Sundanese */
    su = 'su',
    /** Swahili */
    sw = 'sw',
    /** Congo Swahili */
    sw_CD = 'sw_CD',
    /** Swedish */
    sv = 'sv',
    /** Tajik */
    tg = 'tg',
    /** Tamil */
    ta = 'ta',
    /** Tatar */
    tt = 'tt',
    /** Telugu */
    te = 'te',
    /** Thai */
    th = 'th',
    /** Tibetan */
    bo = 'bo',
    /** Tigrinya */
    ti = 'ti',
    /** Tongan */
    to = 'to',
    /** Turkish */
    tr = 'tr',
    /** Turkmen */
    tk = 'tk',
    /** Ukrainian */
    uk = 'uk',
    /** Urdu */
    ur = 'ur',
    /** Uyghur */
    ug = 'ug',
    /** Uzbek */
    uz = 'uz',
    /** Vietnamese */
    vi = 'vi',
    /** Volapük */
    vo = 'vo',
    /** Welsh */
    cy = 'cy',
    /** Western Frisian */
    fy = 'fy',
    /** Wolof */
    wo = 'wo',
    /** Xhosa */
    xh = 'xh',
    /** Yiddish */
    yi = 'yi',
    /** Yoruba */
    yo = 'yo',
    /** Zulu */
    zu = 'zu',
}

export type LocaleStringCustomFieldConfig = CustomField & {
    __typename?: 'LocaleStringCustomFieldConfig';
    name: Scalars['String'];
    type: Scalars['String'];
    length?: Maybe<Scalars['Int']>;
    label?: Maybe<Array<LocalizedString>>;
    description?: Maybe<Array<LocalizedString>>;
    readonly?: Maybe<Scalars['Boolean']>;
    internal?: Maybe<Scalars['Boolean']>;
    pattern?: Maybe<Scalars['String']>;
};

export type LocalizedString = {
    __typename?: 'LocalizedString';
    languageCode: LanguageCode;
    value: Scalars['String'];
};

export enum LogicalOperator {
    AND = 'AND',
    OR = 'OR',
=======
export enum JobState {
  PENDING = 'PENDING',
  RUNNING = 'RUNNING',
  COMPLETED = 'COMPLETED',
  RETRYING = 'RETRYING',
  FAILED = 'FAILED'
>>>>>>> 345bcbf9
}

export type JobList = PaginatedList & {
  items: Array<Job>;
  totalItems: Scalars['Int'];
};

export type Job = Node & {
  id: Scalars['ID'];
  createdAt: Scalars['DateTime'];
  startedAt?: Maybe<Scalars['DateTime']>;
  settledAt?: Maybe<Scalars['DateTime']>;
  queueName: Scalars['String'];
  state: JobState;
  progress: Scalars['Float'];
  data?: Maybe<Scalars['JSON']>;
  result?: Maybe<Scalars['JSON']>;
  error?: Maybe<Scalars['JSON']>;
  isSettled: Scalars['Boolean'];
  duration: Scalars['Int'];
};

export type JobQueue = {
  name: Scalars['String'];
  running: Scalars['Boolean'];
};

export type Order = Node & {
  nextStates: Array<Scalars['String']>;
  id: Scalars['ID'];
  createdAt: Scalars['DateTime'];
  updatedAt: Scalars['DateTime'];
  /** A unique code for the Order */
  code: Scalars['String'];
  state: Scalars['String'];
  /** An order is active as long as the payment process has not been completed */
  active: Scalars['Boolean'];
  customer?: Maybe<Customer>;
  shippingAddress?: Maybe<OrderAddress>;
  billingAddress?: Maybe<OrderAddress>;
  lines: Array<OrderLine>;
  /** Order-level adjustments to the order total, such as discounts from promotions */
  adjustments: Array<Adjustment>;
  couponCodes: Array<Scalars['String']>;
  /** Promotions applied to the order. Only gets populated after the payment process has completed. */
  promotions: Array<Promotion>;
  payments?: Maybe<Array<Payment>>;
  fulfillments?: Maybe<Array<Fulfillment>>;
  totalQuantity: Scalars['Int'];
  subTotalBeforeTax: Scalars['Int'];
  /** The subTotal is the total of the OrderLines, before order-level promotions and shipping has been applied. */
  subTotal: Scalars['Int'];
  currencyCode: CurrencyCode;
  shipping: Scalars['Int'];
  shippingWithTax: Scalars['Int'];
  shippingMethod?: Maybe<ShippingMethod>;
  totalBeforeTax: Scalars['Int'];
  total: Scalars['Int'];
  history: HistoryEntryList;
  customFields?: Maybe<Scalars['JSON']>;
};


export type OrderHistoryArgs = {
  options?: Maybe<HistoryEntryListOptions>;
};

export type UpdateOrderInput = {
  id: Scalars['ID'];
  customFields?: Maybe<Scalars['JSON']>;
};

export type FulfillOrderInput = {
  lines: Array<OrderLineInput>;
  method: Scalars['String'];
  trackingCode?: Maybe<Scalars['String']>;
};

export type CancelOrderInput = {
  /** The id of the order to be cancelled */
  orderId: Scalars['ID'];
  /** Optionally specify which OrderLines to cancel. If not provided, all OrderLines will be cancelled */
  lines?: Maybe<Array<OrderLineInput>>;
  reason?: Maybe<Scalars['String']>;
};

export type RefundOrderInput = {
  lines: Array<OrderLineInput>;
  shipping: Scalars['Int'];
  adjustment: Scalars['Int'];
  paymentId: Scalars['ID'];
  reason?: Maybe<Scalars['String']>;
};

export type OrderLineInput = {
  orderLineId: Scalars['ID'];
  quantity: Scalars['Int'];
};

export type SettleRefundInput = {
  id: Scalars['ID'];
  transactionId: Scalars['String'];
};

export type AddNoteToOrderInput = {
  id: Scalars['ID'];
  note: Scalars['String'];
  isPublic: Scalars['Boolean'];
};

export type UpdateOrderNoteInput = {
  noteId: Scalars['ID'];
  note?: Maybe<Scalars['String']>;
  isPublic?: Maybe<Scalars['Boolean']>;
};

/** Returned if the Payment settlement fails */
export type SettlePaymentError = ErrorResult & {
  errorCode: ErrorCode;
  message: Scalars['String'];
  paymentErrorMessage: Scalars['String'];
};

/** Returned if no OrderLines have been specified for the operation */
export type EmptyOrderLineSelectionError = ErrorResult & {
  errorCode: ErrorCode;
  message: Scalars['String'];
};

/** Returned if the specified items are already part of a Fulfillment */
export type ItemsAlreadyFulfilledError = ErrorResult & {
  errorCode: ErrorCode;
  message: Scalars['String'];
};

/** Returned if an operation has specified OrderLines from multiple Orders */
export type MultipleOrderError = ErrorResult & {
  errorCode: ErrorCode;
  message: Scalars['String'];
};

/** Returned if an attempting to cancel lines from an Order which is still active */
export type CancelActiveOrderError = ErrorResult & {
  errorCode: ErrorCode;
  message: Scalars['String'];
  orderState: Scalars['String'];
};

/** Returned if an attempting to refund a Payment against OrderLines from a different Order */
export type PaymentOrderMismatchError = ErrorResult & {
  errorCode: ErrorCode;
  message: Scalars['String'];
};

/** Returned if an attempting to refund an Order which is not in the expected state */
export type RefundOrderStateError = ErrorResult & {
  errorCode: ErrorCode;
  message: Scalars['String'];
  orderState: Scalars['String'];
};

/** Returned if an attempting to refund an Order but neither items nor shipping refund was specified */
export type NothingToRefundError = ErrorResult & {
  errorCode: ErrorCode;
  message: Scalars['String'];
};

/** Returned if an attempting to refund an OrderItem which has already been refunded */
export type AlreadyRefundedError = ErrorResult & {
  errorCode: ErrorCode;
  message: Scalars['String'];
  refundId: Scalars['ID'];
};

/** Returned if the specified quantity of an OrderLine is greater than the number of items in that line */
export type QuantityTooGreatError = ErrorResult & {
  errorCode: ErrorCode;
  message: Scalars['String'];
};

/** Returned when there is an error in transitioning the Refund state */
export type RefundStateTransitionError = ErrorResult & {
  errorCode: ErrorCode;
  message: Scalars['String'];
  transitionError: Scalars['String'];
  fromState: Scalars['String'];
  toState: Scalars['String'];
};

/** Returned when there is an error in transitioning the Payment state */
export type PaymentStateTransitionError = ErrorResult & {
  errorCode: ErrorCode;
  message: Scalars['String'];
  transitionError: Scalars['String'];
  fromState: Scalars['String'];
  toState: Scalars['String'];
};

/** Returned when there is an error in transitioning the Fulfillment state */
export type FulfillmentStateTransitionError = ErrorResult & {
  errorCode: ErrorCode;
  message: Scalars['String'];
  transitionError: Scalars['String'];
  fromState: Scalars['String'];
  toState: Scalars['String'];
};

export type TransitionOrderToStateResult = Order | OrderStateTransitionError;

export type SettlePaymentResult = Payment | SettlePaymentError | PaymentStateTransitionError | OrderStateTransitionError;

export type AddFulfillmentToOrderResult = Fulfillment | EmptyOrderLineSelectionError | ItemsAlreadyFulfilledError;

export type CancelOrderResult = Order | EmptyOrderLineSelectionError | QuantityTooGreatError | MultipleOrderError | CancelActiveOrderError | OrderStateTransitionError;

export type RefundOrderResult = Refund | QuantityTooGreatError | NothingToRefundError | OrderStateTransitionError | MultipleOrderError | PaymentOrderMismatchError | RefundOrderStateError | AlreadyRefundedError | RefundStateTransitionError;

export type SettleRefundResult = Refund | RefundStateTransitionError;

export type TransitionFulfillmentToStateResult = Fulfillment | FulfillmentStateTransitionError;

export type PaymentMethodList = PaginatedList & {
  items: Array<PaymentMethod>;
  totalItems: Scalars['Int'];
};

export type UpdatePaymentMethodInput = {
  id: Scalars['ID'];
  code?: Maybe<Scalars['String']>;
  enabled?: Maybe<Scalars['Boolean']>;
  configArgs?: Maybe<Array<ConfigArgInput>>;
};

export type ProductOptionGroupTranslationInput = {
  id?: Maybe<Scalars['ID']>;
  languageCode: LanguageCode;
  name?: Maybe<Scalars['String']>;
  customFields?: Maybe<Scalars['JSON']>;
};

export type CreateProductOptionGroupInput = {
  code: Scalars['String'];
  translations: Array<ProductOptionGroupTranslationInput>;
  options: Array<CreateGroupOptionInput>;
  customFields?: Maybe<Scalars['JSON']>;
};

export type UpdateProductOptionGroupInput = {
  id: Scalars['ID'];
  code?: Maybe<Scalars['String']>;
  translations?: Maybe<Array<ProductOptionGroupTranslationInput>>;
  customFields?: Maybe<Scalars['JSON']>;
};

export type ProductOptionTranslationInput = {
  id?: Maybe<Scalars['ID']>;
  languageCode: LanguageCode;
  name?: Maybe<Scalars['String']>;
  customFields?: Maybe<Scalars['JSON']>;
};

export type CreateGroupOptionInput = {
  code: Scalars['String'];
  translations: Array<ProductOptionGroupTranslationInput>;
};

export type CreateProductOptionInput = {
  productOptionGroupId: Scalars['ID'];
  code: Scalars['String'];
  translations: Array<ProductOptionGroupTranslationInput>;
  customFields?: Maybe<Scalars['JSON']>;
};

export type UpdateProductOptionInput = {
  id: Scalars['ID'];
  code?: Maybe<Scalars['String']>;
  translations?: Maybe<Array<ProductOptionGroupTranslationInput>>;
  customFields?: Maybe<Scalars['JSON']>;
};

export type SearchResult = {
  enabled: Scalars['Boolean'];
  /** An array of ids of the Collections in which this result appears */
  channelIds: Array<Scalars['ID']>;
  sku: Scalars['String'];
  slug: Scalars['String'];
  productId: Scalars['ID'];
  productName: Scalars['String'];
  /** @deprecated Use `productAsset.preview` instead */
  productPreview: Scalars['String'];
  productAsset?: Maybe<SearchResultAsset>;
  productVariantId: Scalars['ID'];
  productVariantName: Scalars['String'];
  /** @deprecated Use `productVariantAsset.preview` instead */
  productVariantPreview: Scalars['String'];
  productVariantAsset?: Maybe<SearchResultAsset>;
  price: SearchResultPrice;
  priceWithTax: SearchResultPrice;
  currencyCode: CurrencyCode;
  description: Scalars['String'];
  facetIds: Array<Scalars['ID']>;
  facetValueIds: Array<Scalars['ID']>;
  /** An array of ids of the Collections in which this result appears */
  collectionIds: Array<Scalars['ID']>;
  /** A relevence score for the result. Differs between database implementations */
  score: Scalars['Float'];
};

export type Product = Node & {
  enabled: Scalars['Boolean'];
  channels: Array<Channel>;
  id: Scalars['ID'];
  createdAt: Scalars['DateTime'];
  updatedAt: Scalars['DateTime'];
  languageCode: LanguageCode;
  name: Scalars['String'];
  slug: Scalars['String'];
  description: Scalars['String'];
  featuredAsset?: Maybe<Asset>;
  assets: Array<Asset>;
  variants: Array<ProductVariant>;
  optionGroups: Array<ProductOptionGroup>;
  facetValues: Array<FacetValue>;
  translations: Array<ProductTranslation>;
  collections: Array<Collection>;
  customFields?: Maybe<Scalars['JSON']>;
};

export type ProductVariant = Node & {
  enabled: Scalars['Boolean'];
  stockOnHand: Scalars['Int'];
  trackInventory: Scalars['Boolean'];
  stockMovements: StockMovementList;
  id: Scalars['ID'];
  product: Product;
  productId: Scalars['ID'];
  createdAt: Scalars['DateTime'];
  updatedAt: Scalars['DateTime'];
  languageCode: LanguageCode;
  sku: Scalars['String'];
  name: Scalars['String'];
  featuredAsset?: Maybe<Asset>;
  assets: Array<Asset>;
  price: Scalars['Int'];
  currencyCode: CurrencyCode;
  priceIncludesTax: Scalars['Boolean'];
  priceWithTax: Scalars['Int'];
  taxRateApplied: TaxRate;
  taxCategory: TaxCategory;
  options: Array<ProductOption>;
  facetValues: Array<FacetValue>;
  translations: Array<ProductVariantTranslation>;
  customFields?: Maybe<Scalars['JSON']>;
};


export type ProductVariantStockMovementsArgs = {
  options?: Maybe<StockMovementListOptions>;
};

export type StockMovementListOptions = {
  type?: Maybe<StockMovementType>;
  skip?: Maybe<Scalars['Int']>;
  take?: Maybe<Scalars['Int']>;
};

export type ProductTranslationInput = {
  id?: Maybe<Scalars['ID']>;
  languageCode: LanguageCode;
  name?: Maybe<Scalars['String']>;
  slug?: Maybe<Scalars['String']>;
  description?: Maybe<Scalars['String']>;
  customFields?: Maybe<Scalars['JSON']>;
};

export type CreateProductInput = {
  featuredAssetId?: Maybe<Scalars['ID']>;
  assetIds?: Maybe<Array<Scalars['ID']>>;
  facetValueIds?: Maybe<Array<Scalars['ID']>>;
  translations: Array<ProductTranslationInput>;
  customFields?: Maybe<Scalars['JSON']>;
};

export type UpdateProductInput = {
  id: Scalars['ID'];
  enabled?: Maybe<Scalars['Boolean']>;
  featuredAssetId?: Maybe<Scalars['ID']>;
  assetIds?: Maybe<Array<Scalars['ID']>>;
  facetValueIds?: Maybe<Array<Scalars['ID']>>;
  translations?: Maybe<Array<ProductTranslationInput>>;
  customFields?: Maybe<Scalars['JSON']>;
};

export type ProductVariantTranslationInput = {
  id?: Maybe<Scalars['ID']>;
  languageCode: LanguageCode;
  name?: Maybe<Scalars['String']>;
  customFields?: Maybe<Scalars['JSON']>;
};

export type CreateProductVariantOptionInput = {
  optionGroupId: Scalars['ID'];
  code: Scalars['String'];
  translations: Array<ProductOptionTranslationInput>;
};

export type CreateProductVariantInput = {
  productId: Scalars['ID'];
  translations: Array<ProductVariantTranslationInput>;
  facetValueIds?: Maybe<Array<Scalars['ID']>>;
  sku: Scalars['String'];
  price?: Maybe<Scalars['Int']>;
  taxCategoryId?: Maybe<Scalars['ID']>;
  optionIds?: Maybe<Array<Scalars['ID']>>;
  featuredAssetId?: Maybe<Scalars['ID']>;
  assetIds?: Maybe<Array<Scalars['ID']>>;
  stockOnHand?: Maybe<Scalars['Int']>;
  trackInventory?: Maybe<Scalars['Boolean']>;
  customFields?: Maybe<Scalars['JSON']>;
};

export type UpdateProductVariantInput = {
  id: Scalars['ID'];
  enabled?: Maybe<Scalars['Boolean']>;
  translations?: Maybe<Array<ProductVariantTranslationInput>>;
  facetValueIds?: Maybe<Array<Scalars['ID']>>;
  sku?: Maybe<Scalars['String']>;
  taxCategoryId?: Maybe<Scalars['ID']>;
  price?: Maybe<Scalars['Int']>;
  featuredAssetId?: Maybe<Scalars['ID']>;
  assetIds?: Maybe<Array<Scalars['ID']>>;
  stockOnHand?: Maybe<Scalars['Int']>;
  trackInventory?: Maybe<Scalars['Boolean']>;
  customFields?: Maybe<Scalars['JSON']>;
};

export type AssignProductsToChannelInput = {
  productIds: Array<Scalars['ID']>;
  channelId: Scalars['ID'];
  priceFactor?: Maybe<Scalars['Float']>;
};

export type RemoveProductsFromChannelInput = {
  productIds: Array<Scalars['ID']>;
  channelId: Scalars['ID'];
};

export type ProductOptionInUseError = ErrorResult & {
  errorCode: ErrorCode;
  message: Scalars['String'];
  optionGroupCode: Scalars['String'];
  productVariantCount: Scalars['Int'];
};

export type RemoveOptionGroupFromProductResult = Product | ProductOptionInUseError;

export type CreatePromotionInput = {
  name: Scalars['String'];
  enabled: Scalars['Boolean'];
  startsAt?: Maybe<Scalars['DateTime']>;
  endsAt?: Maybe<Scalars['DateTime']>;
  couponCode?: Maybe<Scalars['String']>;
  perCustomerUsageLimit?: Maybe<Scalars['Int']>;
  conditions: Array<ConfigurableOperationInput>;
  actions: Array<ConfigurableOperationInput>;
};

export type UpdatePromotionInput = {
  id: Scalars['ID'];
  name?: Maybe<Scalars['String']>;
  enabled?: Maybe<Scalars['Boolean']>;
  startsAt?: Maybe<Scalars['DateTime']>;
  endsAt?: Maybe<Scalars['DateTime']>;
  couponCode?: Maybe<Scalars['String']>;
  perCustomerUsageLimit?: Maybe<Scalars['Int']>;
  conditions?: Maybe<Array<ConfigurableOperationInput>>;
  actions?: Maybe<Array<ConfigurableOperationInput>>;
};

/** Returned if a PromotionCondition has neither a couponCode nor any conditions set */
export type MissingConditionsError = ErrorResult & {
  errorCode: ErrorCode;
  message: Scalars['String'];
};

export type CreatePromotionResult = Promotion | MissingConditionsError;

export type UpdatePromotionResult = Promotion | MissingConditionsError;

export type CreateRoleInput = {
  code: Scalars['String'];
  description: Scalars['String'];
  permissions: Array<Permission>;
  channelIds?: Maybe<Array<Scalars['ID']>>;
};

export type UpdateRoleInput = {
  id: Scalars['ID'];
  code?: Maybe<Scalars['String']>;
  description?: Maybe<Scalars['String']>;
  permissions?: Maybe<Array<Permission>>;
  channelIds?: Maybe<Array<Scalars['ID']>>;
};

export type CreateShippingMethodInput = {
  code: Scalars['String'];
  description: Scalars['String'];
  checker: ConfigurableOperationInput;
  calculator: ConfigurableOperationInput;
  customFields?: Maybe<Scalars['JSON']>;
};

export type UpdateShippingMethodInput = {
  id: Scalars['ID'];
  code?: Maybe<Scalars['String']>;
  description?: Maybe<Scalars['String']>;
  checker?: Maybe<ConfigurableOperationInput>;
  calculator?: Maybe<ConfigurableOperationInput>;
  customFields?: Maybe<Scalars['JSON']>;
};

export type TestShippingMethodInput = {
  checker: ConfigurableOperationInput;
  calculator: ConfigurableOperationInput;
  shippingAddress: CreateAddressInput;
  lines: Array<TestShippingMethodOrderLineInput>;
};

export type TestEligibleShippingMethodsInput = {
  shippingAddress: CreateAddressInput;
  lines: Array<TestShippingMethodOrderLineInput>;
};

export type TestShippingMethodOrderLineInput = {
  productVariantId: Scalars['ID'];
  quantity: Scalars['Int'];
};

export type TestShippingMethodResult = {
  eligible: Scalars['Boolean'];
  quote?: Maybe<TestShippingMethodQuote>;
};

export type TestShippingMethodQuote = {
  price: Scalars['Int'];
  priceWithTax: Scalars['Int'];
  description: Scalars['String'];
  metadata?: Maybe<Scalars['JSON']>;
};

export type CreateTaxCategoryInput = {
  name: Scalars['String'];
};

export type UpdateTaxCategoryInput = {
  id: Scalars['ID'];
  name?: Maybe<Scalars['String']>;
};

export type CreateTaxRateInput = {
  name: Scalars['String'];
  enabled: Scalars['Boolean'];
  value: Scalars['Float'];
  categoryId: Scalars['ID'];
  zoneId: Scalars['ID'];
  customerGroupId?: Maybe<Scalars['ID']>;
};

export type UpdateTaxRateInput = {
  id: Scalars['ID'];
  name?: Maybe<Scalars['String']>;
  value?: Maybe<Scalars['Float']>;
  enabled?: Maybe<Scalars['Boolean']>;
  categoryId?: Maybe<Scalars['ID']>;
  zoneId?: Maybe<Scalars['ID']>;
  customerGroupId?: Maybe<Scalars['ID']>;
};

export type CreateZoneInput = {
  name: Scalars['String'];
  memberIds?: Maybe<Array<Scalars['ID']>>;
};

export type UpdateZoneInput = {
  id: Scalars['ID'];
  name?: Maybe<Scalars['String']>;
};




export enum AdjustmentType {
  TAX = 'TAX',
  PROMOTION = 'PROMOTION',
  SHIPPING = 'SHIPPING',
  REFUND = 'REFUND',
  TAX_REFUND = 'TAX_REFUND',
  PROMOTION_REFUND = 'PROMOTION_REFUND',
  SHIPPING_REFUND = 'SHIPPING_REFUND'
}

export type Adjustment = {
  adjustmentSource: Scalars['String'];
  type: AdjustmentType;
  description: Scalars['String'];
  amount: Scalars['Int'];
};

export type ConfigArg = {
  name: Scalars['String'];
  value: Scalars['String'];
};

export type ConfigArgDefinition = {
  name: Scalars['String'];
  type: Scalars['String'];
  list: Scalars['Boolean'];
  label?: Maybe<Scalars['String']>;
  description?: Maybe<Scalars['String']>;
  ui?: Maybe<Scalars['JSON']>;
};

export type ConfigurableOperation = {
  code: Scalars['String'];
  args: Array<ConfigArg>;
};

export type ConfigurableOperationDefinition = {
  code: Scalars['String'];
  args: Array<ConfigArgDefinition>;
  description: Scalars['String'];
};

export enum DeletionResult {
  /** The entity was successfully deleted */
  DELETED = 'DELETED',
  /** Deletion did not take place, reason given in message */
  NOT_DELETED = 'NOT_DELETED'
}

export type DeletionResponse = {
  result: DeletionResult;
  message?: Maybe<Scalars['String']>;
};

export type ConfigArgInput = {
  name: Scalars['String'];
  value: Scalars['String'];
};

export type ConfigurableOperationInput = {
  code: Scalars['String'];
  arguments: Array<ConfigArgInput>;
};

export type PaginatedList = {
  items: Array<Node>;
  totalItems: Scalars['Int'];
};

export type Node = {
  id: Scalars['ID'];
};

export enum SortOrder {
  ASC = 'ASC',
  DESC = 'DESC'
}

export enum ErrorCode {
  UNKNOWN_ERROR = 'UNKNOWN_ERROR',
  MIME_TYPE_ERROR = 'MIME_TYPE_ERROR',
  LANGUAGE_NOT_AVAILABLE_ERROR = 'LANGUAGE_NOT_AVAILABLE_ERROR',
  CHANNEL_DEFAULT_LANGUAGE_ERROR = 'CHANNEL_DEFAULT_LANGUAGE_ERROR',
  SETTLE_PAYMENT_ERROR = 'SETTLE_PAYMENT_ERROR',
  EMPTY_ORDER_LINE_SELECTION_ERROR = 'EMPTY_ORDER_LINE_SELECTION_ERROR',
  ITEMS_ALREADY_FULFILLED_ERROR = 'ITEMS_ALREADY_FULFILLED_ERROR',
  MULTIPLE_ORDER_ERROR = 'MULTIPLE_ORDER_ERROR',
  CANCEL_ACTIVE_ORDER_ERROR = 'CANCEL_ACTIVE_ORDER_ERROR',
  PAYMENT_ORDER_MISMATCH_ERROR = 'PAYMENT_ORDER_MISMATCH_ERROR',
  REFUND_ORDER_STATE_ERROR = 'REFUND_ORDER_STATE_ERROR',
  NOTHING_TO_REFUND_ERROR = 'NOTHING_TO_REFUND_ERROR',
  ALREADY_REFUNDED_ERROR = 'ALREADY_REFUNDED_ERROR',
  QUANTITY_TOO_GREAT_ERROR = 'QUANTITY_TOO_GREAT_ERROR',
  REFUND_STATE_TRANSITION_ERROR = 'REFUND_STATE_TRANSITION_ERROR',
  PAYMENT_STATE_TRANSITION_ERROR = 'PAYMENT_STATE_TRANSITION_ERROR',
  FULFILLMENT_STATE_TRANSITION_ERROR = 'FULFILLMENT_STATE_TRANSITION_ERROR',
  PRODUCT_OPTION_IN_USE_ERROR = 'PRODUCT_OPTION_IN_USE_ERROR',
  MISSING_CONDITIONS_ERROR = 'MISSING_CONDITIONS_ERROR',
  NATIVE_AUTH_STRATEGY_ERROR = 'NATIVE_AUTH_STRATEGY_ERROR',
  INVALID_CREDENTIALS_ERROR = 'INVALID_CREDENTIALS_ERROR',
  ORDER_STATE_TRANSITION_ERROR = 'ORDER_STATE_TRANSITION_ERROR',
  EMAIL_ADDRESS_CONFLICT_ERROR = 'EMAIL_ADDRESS_CONFLICT_ERROR'
}

export type ErrorResult = {
  errorCode: ErrorCode;
  message: Scalars['String'];
};

export type StringOperators = {
  eq?: Maybe<Scalars['String']>;
  contains?: Maybe<Scalars['String']>;
};

export type BooleanOperators = {
  eq?: Maybe<Scalars['Boolean']>;
};

export type NumberRange = {
  start: Scalars['Float'];
  end: Scalars['Float'];
};

export type NumberOperators = {
  eq?: Maybe<Scalars['Float']>;
  lt?: Maybe<Scalars['Float']>;
  lte?: Maybe<Scalars['Float']>;
  gt?: Maybe<Scalars['Float']>;
  gte?: Maybe<Scalars['Float']>;
  between?: Maybe<NumberRange>;
};

export type DateRange = {
  start: Scalars['DateTime'];
  end: Scalars['DateTime'];
};

export type DateOperators = {
  eq?: Maybe<Scalars['DateTime']>;
  before?: Maybe<Scalars['DateTime']>;
  after?: Maybe<Scalars['DateTime']>;
  between?: Maybe<DateRange>;
};

export enum LogicalOperator {
  AND = 'AND',
  OR = 'OR'
}

export type SearchInput = {
  term?: Maybe<Scalars['String']>;
  facetValueIds?: Maybe<Array<Scalars['ID']>>;
  facetValueOperator?: Maybe<LogicalOperator>;
  collectionId?: Maybe<Scalars['ID']>;
  collectionSlug?: Maybe<Scalars['String']>;
  groupByProduct?: Maybe<Scalars['Boolean']>;
  take?: Maybe<Scalars['Int']>;
  skip?: Maybe<Scalars['Int']>;
  sort?: Maybe<SearchResultSortParameter>;
};

export type SearchResultSortParameter = {
  name?: Maybe<SortOrder>;
  price?: Maybe<SortOrder>;
};

export type CreateCustomerInput = {
  title?: Maybe<Scalars['String']>;
  firstName: Scalars['String'];
  lastName: Scalars['String'];
  phoneNumber?: Maybe<Scalars['String']>;
  emailAddress: Scalars['String'];
  customFields?: Maybe<Scalars['JSON']>;
};

export type CreateAddressInput = {
  fullName?: Maybe<Scalars['String']>;
  company?: Maybe<Scalars['String']>;
  streetLine1: Scalars['String'];
  streetLine2?: Maybe<Scalars['String']>;
  city?: Maybe<Scalars['String']>;
  province?: Maybe<Scalars['String']>;
  postalCode?: Maybe<Scalars['String']>;
  countryCode: Scalars['String'];
  phoneNumber?: Maybe<Scalars['String']>;
  defaultShippingAddress?: Maybe<Scalars['Boolean']>;
  defaultBillingAddress?: Maybe<Scalars['Boolean']>;
  customFields?: Maybe<Scalars['JSON']>;
};

export type UpdateAddressInput = {
  id: Scalars['ID'];
  fullName?: Maybe<Scalars['String']>;
  company?: Maybe<Scalars['String']>;
  streetLine1?: Maybe<Scalars['String']>;
  streetLine2?: Maybe<Scalars['String']>;
  city?: Maybe<Scalars['String']>;
  province?: Maybe<Scalars['String']>;
  postalCode?: Maybe<Scalars['String']>;
  countryCode?: Maybe<Scalars['String']>;
  phoneNumber?: Maybe<Scalars['String']>;
  defaultShippingAddress?: Maybe<Scalars['Boolean']>;
  defaultBillingAddress?: Maybe<Scalars['Boolean']>;
  customFields?: Maybe<Scalars['JSON']>;
};

/** Indicates that an operation succeeded, where we do not want to return any more specific information. */
export type Success = {
  success: Scalars['Boolean'];
};

/** Retured when attempting an operation that relies on the NativeAuthStrategy, if that strategy is not configured. */
export type NativeAuthStrategyError = ErrorResult & {
  errorCode: ErrorCode;
  message: Scalars['String'];
};

/** Returned if the user authentication credentials are not valid */
export type InvalidCredentialsError = ErrorResult & {
  errorCode: ErrorCode;
  message: Scalars['String'];
  authenticationError: Scalars['String'];
};

/** Returned if there is an error in transitioning the Order state */
export type OrderStateTransitionError = ErrorResult & {
  errorCode: ErrorCode;
  message: Scalars['String'];
  transitionError: Scalars['String'];
  fromState: Scalars['String'];
  toState: Scalars['String'];
};

/** Retured when attemting to create a Customer with an email address already registered to an existing User. */
export type EmailAddressConflictError = ErrorResult & {
  errorCode: ErrorCode;
  message: Scalars['String'];
};

/**
 * @description
 * ISO 4217 currency code
 * 
 * @docsCategory common
 */
export enum CurrencyCode {
  /** United Arab Emirates dirham */
  AED = 'AED',
  /** Afghan afghani */
  AFN = 'AFN',
  /** Albanian lek */
  ALL = 'ALL',
  /** Armenian dram */
  AMD = 'AMD',
  /** Netherlands Antillean guilder */
  ANG = 'ANG',
  /** Angolan kwanza */
  AOA = 'AOA',
  /** Argentine peso */
  ARS = 'ARS',
  /** Australian dollar */
  AUD = 'AUD',
  /** Aruban florin */
  AWG = 'AWG',
  /** Azerbaijani manat */
  AZN = 'AZN',
  /** Bosnia and Herzegovina convertible mark */
  BAM = 'BAM',
  /** Barbados dollar */
  BBD = 'BBD',
  /** Bangladeshi taka */
  BDT = 'BDT',
  /** Bulgarian lev */
  BGN = 'BGN',
  /** Bahraini dinar */
  BHD = 'BHD',
  /** Burundian franc */
  BIF = 'BIF',
  /** Bermudian dollar */
  BMD = 'BMD',
  /** Brunei dollar */
  BND = 'BND',
  /** Boliviano */
  BOB = 'BOB',
  /** Brazilian real */
  BRL = 'BRL',
  /** Bahamian dollar */
  BSD = 'BSD',
  /** Bhutanese ngultrum */
  BTN = 'BTN',
  /** Botswana pula */
  BWP = 'BWP',
  /** Belarusian ruble */
  BYN = 'BYN',
  /** Belize dollar */
  BZD = 'BZD',
  /** Canadian dollar */
  CAD = 'CAD',
  /** Congolese franc */
  CDF = 'CDF',
  /** Swiss franc */
  CHF = 'CHF',
  /** Chilean peso */
  CLP = 'CLP',
  /** Renminbi (Chinese) yuan */
  CNY = 'CNY',
  /** Colombian peso */
  COP = 'COP',
  /** Costa Rican colon */
  CRC = 'CRC',
  /** Cuban convertible peso */
  CUC = 'CUC',
  /** Cuban peso */
  CUP = 'CUP',
  /** Cape Verde escudo */
  CVE = 'CVE',
  /** Czech koruna */
  CZK = 'CZK',
  /** Djiboutian franc */
  DJF = 'DJF',
  /** Danish krone */
  DKK = 'DKK',
  /** Dominican peso */
  DOP = 'DOP',
  /** Algerian dinar */
  DZD = 'DZD',
  /** Egyptian pound */
  EGP = 'EGP',
  /** Eritrean nakfa */
  ERN = 'ERN',
  /** Ethiopian birr */
  ETB = 'ETB',
  /** Euro */
  EUR = 'EUR',
  /** Fiji dollar */
  FJD = 'FJD',
  /** Falkland Islands pound */
  FKP = 'FKP',
  /** Pound sterling */
  GBP = 'GBP',
  /** Georgian lari */
  GEL = 'GEL',
  /** Ghanaian cedi */
  GHS = 'GHS',
  /** Gibraltar pound */
  GIP = 'GIP',
  /** Gambian dalasi */
  GMD = 'GMD',
  /** Guinean franc */
  GNF = 'GNF',
  /** Guatemalan quetzal */
  GTQ = 'GTQ',
  /** Guyanese dollar */
  GYD = 'GYD',
  /** Hong Kong dollar */
  HKD = 'HKD',
  /** Honduran lempira */
  HNL = 'HNL',
  /** Croatian kuna */
  HRK = 'HRK',
  /** Haitian gourde */
  HTG = 'HTG',
  /** Hungarian forint */
  HUF = 'HUF',
  /** Indonesian rupiah */
  IDR = 'IDR',
  /** Israeli new shekel */
  ILS = 'ILS',
  /** Indian rupee */
  INR = 'INR',
  /** Iraqi dinar */
  IQD = 'IQD',
  /** Iranian rial */
  IRR = 'IRR',
  /** Icelandic króna */
  ISK = 'ISK',
  /** Jamaican dollar */
  JMD = 'JMD',
  /** Jordanian dinar */
  JOD = 'JOD',
  /** Japanese yen */
  JPY = 'JPY',
  /** Kenyan shilling */
  KES = 'KES',
  /** Kyrgyzstani som */
  KGS = 'KGS',
  /** Cambodian riel */
  KHR = 'KHR',
  /** Comoro franc */
  KMF = 'KMF',
  /** North Korean won */
  KPW = 'KPW',
  /** South Korean won */
  KRW = 'KRW',
  /** Kuwaiti dinar */
  KWD = 'KWD',
  /** Cayman Islands dollar */
  KYD = 'KYD',
  /** Kazakhstani tenge */
  KZT = 'KZT',
  /** Lao kip */
  LAK = 'LAK',
  /** Lebanese pound */
  LBP = 'LBP',
  /** Sri Lankan rupee */
  LKR = 'LKR',
  /** Liberian dollar */
  LRD = 'LRD',
  /** Lesotho loti */
  LSL = 'LSL',
  /** Libyan dinar */
  LYD = 'LYD',
  /** Moroccan dirham */
  MAD = 'MAD',
  /** Moldovan leu */
  MDL = 'MDL',
  /** Malagasy ariary */
  MGA = 'MGA',
  /** Macedonian denar */
  MKD = 'MKD',
  /** Myanmar kyat */
  MMK = 'MMK',
  /** Mongolian tögrög */
  MNT = 'MNT',
  /** Macanese pataca */
  MOP = 'MOP',
  /** Mauritanian ouguiya */
  MRU = 'MRU',
  /** Mauritian rupee */
  MUR = 'MUR',
  /** Maldivian rufiyaa */
  MVR = 'MVR',
  /** Malawian kwacha */
  MWK = 'MWK',
  /** Mexican peso */
  MXN = 'MXN',
  /** Malaysian ringgit */
  MYR = 'MYR',
  /** Mozambican metical */
  MZN = 'MZN',
  /** Namibian dollar */
  NAD = 'NAD',
  /** Nigerian naira */
  NGN = 'NGN',
  /** Nicaraguan córdoba */
  NIO = 'NIO',
  /** Norwegian krone */
  NOK = 'NOK',
  /** Nepalese rupee */
  NPR = 'NPR',
  /** New Zealand dollar */
  NZD = 'NZD',
  /** Omani rial */
  OMR = 'OMR',
  /** Panamanian balboa */
  PAB = 'PAB',
  /** Peruvian sol */
  PEN = 'PEN',
  /** Papua New Guinean kina */
  PGK = 'PGK',
  /** Philippine peso */
  PHP = 'PHP',
  /** Pakistani rupee */
  PKR = 'PKR',
  /** Polish złoty */
  PLN = 'PLN',
  /** Paraguayan guaraní */
  PYG = 'PYG',
  /** Qatari riyal */
  QAR = 'QAR',
  /** Romanian leu */
  RON = 'RON',
  /** Serbian dinar */
  RSD = 'RSD',
  /** Russian ruble */
  RUB = 'RUB',
  /** Rwandan franc */
  RWF = 'RWF',
  /** Saudi riyal */
  SAR = 'SAR',
  /** Solomon Islands dollar */
  SBD = 'SBD',
  /** Seychelles rupee */
  SCR = 'SCR',
  /** Sudanese pound */
  SDG = 'SDG',
  /** Swedish krona/kronor */
  SEK = 'SEK',
  /** Singapore dollar */
  SGD = 'SGD',
  /** Saint Helena pound */
  SHP = 'SHP',
  /** Sierra Leonean leone */
  SLL = 'SLL',
  /** Somali shilling */
  SOS = 'SOS',
  /** Surinamese dollar */
  SRD = 'SRD',
  /** South Sudanese pound */
  SSP = 'SSP',
  /** São Tomé and Príncipe dobra */
  STN = 'STN',
  /** Salvadoran colón */
  SVC = 'SVC',
  /** Syrian pound */
  SYP = 'SYP',
  /** Swazi lilangeni */
  SZL = 'SZL',
  /** Thai baht */
  THB = 'THB',
  /** Tajikistani somoni */
  TJS = 'TJS',
  /** Turkmenistan manat */
  TMT = 'TMT',
  /** Tunisian dinar */
  TND = 'TND',
  /** Tongan paʻanga */
  TOP = 'TOP',
  /** Turkish lira */
  TRY = 'TRY',
  /** Trinidad and Tobago dollar */
  TTD = 'TTD',
  /** New Taiwan dollar */
  TWD = 'TWD',
  /** Tanzanian shilling */
  TZS = 'TZS',
  /** Ukrainian hryvnia */
  UAH = 'UAH',
  /** Ugandan shilling */
  UGX = 'UGX',
  /** United States dollar */
  USD = 'USD',
  /** Uruguayan peso */
  UYU = 'UYU',
  /** Uzbekistan som */
  UZS = 'UZS',
  /** Venezuelan bolívar soberano */
  VES = 'VES',
  /** Vietnamese đồng */
  VND = 'VND',
  /** Vanuatu vatu */
  VUV = 'VUV',
  /** Samoan tala */
  WST = 'WST',
  /** CFA franc BEAC */
  XAF = 'XAF',
  /** East Caribbean dollar */
  XCD = 'XCD',
  /** CFA franc BCEAO */
  XOF = 'XOF',
  /** CFP franc (franc Pacifique) */
  XPF = 'XPF',
  /** Yemeni rial */
  YER = 'YER',
  /** South African rand */
  ZAR = 'ZAR',
  /** Zambian kwacha */
  ZMW = 'ZMW',
  /** Zimbabwean dollar */
  ZWL = 'ZWL'
}

export type CustomField = {
  name: Scalars['String'];
  type: Scalars['String'];
  list: Scalars['Boolean'];
  label?: Maybe<Array<LocalizedString>>;
  description?: Maybe<Array<LocalizedString>>;
  readonly?: Maybe<Scalars['Boolean']>;
  internal?: Maybe<Scalars['Boolean']>;
};

export type StringCustomFieldConfig = CustomField & {
  name: Scalars['String'];
  type: Scalars['String'];
  list: Scalars['Boolean'];
  length?: Maybe<Scalars['Int']>;
  label?: Maybe<Array<LocalizedString>>;
  description?: Maybe<Array<LocalizedString>>;
  readonly?: Maybe<Scalars['Boolean']>;
  internal?: Maybe<Scalars['Boolean']>;
  pattern?: Maybe<Scalars['String']>;
  options?: Maybe<Array<StringFieldOption>>;
};

export type StringFieldOption = {
  value: Scalars['String'];
  label?: Maybe<Array<LocalizedString>>;
};

export type LocaleStringCustomFieldConfig = CustomField & {
  name: Scalars['String'];
  type: Scalars['String'];
  list: Scalars['Boolean'];
  length?: Maybe<Scalars['Int']>;
  label?: Maybe<Array<LocalizedString>>;
  description?: Maybe<Array<LocalizedString>>;
  readonly?: Maybe<Scalars['Boolean']>;
  internal?: Maybe<Scalars['Boolean']>;
  pattern?: Maybe<Scalars['String']>;
};

export type IntCustomFieldConfig = CustomField & {
  name: Scalars['String'];
  type: Scalars['String'];
  list: Scalars['Boolean'];
  label?: Maybe<Array<LocalizedString>>;
  description?: Maybe<Array<LocalizedString>>;
  readonly?: Maybe<Scalars['Boolean']>;
  internal?: Maybe<Scalars['Boolean']>;
  min?: Maybe<Scalars['Int']>;
  max?: Maybe<Scalars['Int']>;
  step?: Maybe<Scalars['Int']>;
};

export type FloatCustomFieldConfig = CustomField & {
  name: Scalars['String'];
  type: Scalars['String'];
  list: Scalars['Boolean'];
  label?: Maybe<Array<LocalizedString>>;
  description?: Maybe<Array<LocalizedString>>;
  readonly?: Maybe<Scalars['Boolean']>;
  internal?: Maybe<Scalars['Boolean']>;
  min?: Maybe<Scalars['Float']>;
  max?: Maybe<Scalars['Float']>;
  step?: Maybe<Scalars['Float']>;
};

export type BooleanCustomFieldConfig = CustomField & {
  name: Scalars['String'];
  type: Scalars['String'];
  list: Scalars['Boolean'];
  label?: Maybe<Array<LocalizedString>>;
  description?: Maybe<Array<LocalizedString>>;
  readonly?: Maybe<Scalars['Boolean']>;
  internal?: Maybe<Scalars['Boolean']>;
};

/**
 * Expects the same validation formats as the `<input type="datetime-local">` HTML element.
 * See https://developer.mozilla.org/en-US/docs/Web/HTML/Element/input/datetime-local#Additional_attributes
 */
export type DateTimeCustomFieldConfig = CustomField & {
  name: Scalars['String'];
  type: Scalars['String'];
  list: Scalars['Boolean'];
  label?: Maybe<Array<LocalizedString>>;
  description?: Maybe<Array<LocalizedString>>;
  readonly?: Maybe<Scalars['Boolean']>;
  internal?: Maybe<Scalars['Boolean']>;
  min?: Maybe<Scalars['String']>;
  max?: Maybe<Scalars['String']>;
  step?: Maybe<Scalars['Int']>;
};

export type LocalizedString = {
  languageCode: LanguageCode;
  value: Scalars['String'];
};

export type CustomFieldConfig = StringCustomFieldConfig | LocaleStringCustomFieldConfig | IntCustomFieldConfig | FloatCustomFieldConfig | BooleanCustomFieldConfig | DateTimeCustomFieldConfig;

/**
 * @description
 * Languages in the form of a ISO 639-1 language code with optional
 * region or script modifier (e.g. de_AT). The selection available is based
 * on the [Unicode CLDR summary list](https://unicode-org.github.io/cldr-staging/charts/37/summary/root.html)
 * and includes the major spoken languages of the world and any widely-used variants.
 * 
 * @docsCategory common
 */
export enum LanguageCode {
  /** Afrikaans */
  af = 'af',
  /** Akan */
  ak = 'ak',
  /** Albanian */
  sq = 'sq',
  /** Amharic */
  am = 'am',
  /** Arabic */
  ar = 'ar',
  /** Armenian */
  hy = 'hy',
  /** Assamese */
  as = 'as',
  /** Azerbaijani */
  az = 'az',
  /** Bambara */
  bm = 'bm',
  /** Bangla */
  bn = 'bn',
  /** Basque */
  eu = 'eu',
  /** Belarusian */
  be = 'be',
  /** Bosnian */
  bs = 'bs',
  /** Breton */
  br = 'br',
  /** Bulgarian */
  bg = 'bg',
  /** Burmese */
  my = 'my',
  /** Catalan */
  ca = 'ca',
  /** Chechen */
  ce = 'ce',
  /** Chinese */
  zh = 'zh',
  /** Simplified Chinese */
  zh_Hans = 'zh_Hans',
  /** Traditional Chinese */
  zh_Hant = 'zh_Hant',
  /** Church Slavic */
  cu = 'cu',
  /** Cornish */
  kw = 'kw',
  /** Corsican */
  co = 'co',
  /** Croatian */
  hr = 'hr',
  /** Czech */
  cs = 'cs',
  /** Danish */
  da = 'da',
  /** Dutch */
  nl = 'nl',
  /** Flemish */
  nl_BE = 'nl_BE',
  /** Dzongkha */
  dz = 'dz',
  /** English */
  en = 'en',
  /** Australian English */
  en_AU = 'en_AU',
  /** Canadian English */
  en_CA = 'en_CA',
  /** British English */
  en_GB = 'en_GB',
  /** American English */
  en_US = 'en_US',
  /** Esperanto */
  eo = 'eo',
  /** Estonian */
  et = 'et',
  /** Ewe */
  ee = 'ee',
  /** Faroese */
  fo = 'fo',
  /** Finnish */
  fi = 'fi',
  /** French */
  fr = 'fr',
  /** Canadian French */
  fr_CA = 'fr_CA',
  /** Swiss French */
  fr_CH = 'fr_CH',
  /** Fulah */
  ff = 'ff',
  /** Galician */
  gl = 'gl',
  /** Ganda */
  lg = 'lg',
  /** Georgian */
  ka = 'ka',
  /** German */
  de = 'de',
  /** Austrian German */
  de_AT = 'de_AT',
  /** Swiss High German */
  de_CH = 'de_CH',
  /** Greek */
  el = 'el',
  /** Gujarati */
  gu = 'gu',
  /** Haitian Creole */
  ht = 'ht',
  /** Hausa */
  ha = 'ha',
  /** Hebrew */
  he = 'he',
  /** Hindi */
  hi = 'hi',
  /** Hungarian */
  hu = 'hu',
  /** Icelandic */
  is = 'is',
  /** Igbo */
  ig = 'ig',
  /** Indonesian */
  id = 'id',
  /** Interlingua */
  ia = 'ia',
  /** Irish */
  ga = 'ga',
  /** Italian */
  it = 'it',
  /** Japanese */
  ja = 'ja',
  /** Javanese */
  jv = 'jv',
  /** Kalaallisut */
  kl = 'kl',
  /** Kannada */
  kn = 'kn',
  /** Kashmiri */
  ks = 'ks',
  /** Kazakh */
  kk = 'kk',
  /** Khmer */
  km = 'km',
  /** Kikuyu */
  ki = 'ki',
  /** Kinyarwanda */
  rw = 'rw',
  /** Korean */
  ko = 'ko',
  /** Kurdish */
  ku = 'ku',
  /** Kyrgyz */
  ky = 'ky',
  /** Lao */
  lo = 'lo',
  /** Latin */
  la = 'la',
  /** Latvian */
  lv = 'lv',
  /** Lingala */
  ln = 'ln',
  /** Lithuanian */
  lt = 'lt',
  /** Luba-Katanga */
  lu = 'lu',
  /** Luxembourgish */
  lb = 'lb',
  /** Macedonian */
  mk = 'mk',
  /** Malagasy */
  mg = 'mg',
  /** Malay */
  ms = 'ms',
  /** Malayalam */
  ml = 'ml',
  /** Maltese */
  mt = 'mt',
  /** Manx */
  gv = 'gv',
  /** Maori */
  mi = 'mi',
  /** Marathi */
  mr = 'mr',
  /** Mongolian */
  mn = 'mn',
  /** Nepali */
  ne = 'ne',
  /** North Ndebele */
  nd = 'nd',
  /** Northern Sami */
  se = 'se',
  /** Norwegian Bokmål */
  nb = 'nb',
  /** Norwegian Nynorsk */
  nn = 'nn',
  /** Nyanja */
  ny = 'ny',
  /** Odia */
  or = 'or',
  /** Oromo */
  om = 'om',
  /** Ossetic */
  os = 'os',
  /** Pashto */
  ps = 'ps',
  /** Persian */
  fa = 'fa',
  /** Dari */
  fa_AF = 'fa_AF',
  /** Polish */
  pl = 'pl',
  /** Portuguese */
  pt = 'pt',
  /** Brazilian Portuguese */
  pt_BR = 'pt_BR',
  /** European Portuguese */
  pt_PT = 'pt_PT',
  /** Punjabi */
  pa = 'pa',
  /** Quechua */
  qu = 'qu',
  /** Romanian */
  ro = 'ro',
  /** Moldavian */
  ro_MD = 'ro_MD',
  /** Romansh */
  rm = 'rm',
  /** Rundi */
  rn = 'rn',
  /** Russian */
  ru = 'ru',
  /** Samoan */
  sm = 'sm',
  /** Sango */
  sg = 'sg',
  /** Sanskrit */
  sa = 'sa',
  /** Scottish Gaelic */
  gd = 'gd',
  /** Serbian */
  sr = 'sr',
  /** Shona */
  sn = 'sn',
  /** Sichuan Yi */
  ii = 'ii',
  /** Sindhi */
  sd = 'sd',
  /** Sinhala */
  si = 'si',
  /** Slovak */
  sk = 'sk',
  /** Slovenian */
  sl = 'sl',
  /** Somali */
  so = 'so',
  /** Southern Sotho */
  st = 'st',
  /** Spanish */
  es = 'es',
  /** European Spanish */
  es_ES = 'es_ES',
  /** Mexican Spanish */
  es_MX = 'es_MX',
  /** Sundanese */
  su = 'su',
  /** Swahili */
  sw = 'sw',
  /** Congo Swahili */
  sw_CD = 'sw_CD',
  /** Swedish */
  sv = 'sv',
  /** Tajik */
  tg = 'tg',
  /** Tamil */
  ta = 'ta',
  /** Tatar */
  tt = 'tt',
  /** Telugu */
  te = 'te',
  /** Thai */
  th = 'th',
  /** Tibetan */
  bo = 'bo',
  /** Tigrinya */
  ti = 'ti',
  /** Tongan */
  to = 'to',
  /** Turkish */
  tr = 'tr',
  /** Turkmen */
  tk = 'tk',
  /** Ukrainian */
  uk = 'uk',
  /** Urdu */
  ur = 'ur',
  /** Uyghur */
  ug = 'ug',
  /** Uzbek */
  uz = 'uz',
  /** Vietnamese */
  vi = 'vi',
  /** Volapük */
  vo = 'vo',
  /** Welsh */
  cy = 'cy',
  /** Western Frisian */
  fy = 'fy',
  /** Wolof */
  wo = 'wo',
  /** Xhosa */
  xh = 'xh',
  /** Yiddish */
  yi = 'yi',
  /** Yoruba */
  yo = 'yo',
  /** Zulu */
  zu = 'zu'
}

/**
 * "
 * @description
 * Permissions for administrators and customers. Used to control access to
 * GraphQL resolvers via the {@link Allow} decorator.
 * 
 * @docsCategory common
 */
export enum Permission {
  /**  The Authenticated role means simply that the user is logged in  */
  Authenticated = 'Authenticated',
  /**  SuperAdmin can perform the most sensitive tasks */
  SuperAdmin = 'SuperAdmin',
  /**  Owner means the user owns this entity, e.g. a Customer's own Order */
  Owner = 'Owner',
  /**  Public means any unauthenticated user may perform the operation  */
  Public = 'Public',
  CreateCatalog = 'CreateCatalog',
  ReadCatalog = 'ReadCatalog',
  UpdateCatalog = 'UpdateCatalog',
  DeleteCatalog = 'DeleteCatalog',
  CreateCustomer = 'CreateCustomer',
  ReadCustomer = 'ReadCustomer',
  UpdateCustomer = 'UpdateCustomer',
  DeleteCustomer = 'DeleteCustomer',
  CreateAdministrator = 'CreateAdministrator',
  ReadAdministrator = 'ReadAdministrator',
  UpdateAdministrator = 'UpdateAdministrator',
  DeleteAdministrator = 'DeleteAdministrator',
  CreateOrder = 'CreateOrder',
  ReadOrder = 'ReadOrder',
  UpdateOrder = 'UpdateOrder',
  DeleteOrder = 'DeleteOrder',
  CreatePromotion = 'CreatePromotion',
  ReadPromotion = 'ReadPromotion',
  UpdatePromotion = 'UpdatePromotion',
  DeletePromotion = 'DeletePromotion',
  CreateSettings = 'CreateSettings',
  ReadSettings = 'ReadSettings',
  UpdateSettings = 'UpdateSettings',
  DeleteSettings = 'DeleteSettings'
}

export type Address = Node & {
  id: Scalars['ID'];
  createdAt: Scalars['DateTime'];
  updatedAt: Scalars['DateTime'];
  fullName?: Maybe<Scalars['String']>;
  company?: Maybe<Scalars['String']>;
  streetLine1: Scalars['String'];
  streetLine2?: Maybe<Scalars['String']>;
  city?: Maybe<Scalars['String']>;
  province?: Maybe<Scalars['String']>;
  postalCode?: Maybe<Scalars['String']>;
  country: Country;
  phoneNumber?: Maybe<Scalars['String']>;
  defaultShippingAddress?: Maybe<Scalars['Boolean']>;
  defaultBillingAddress?: Maybe<Scalars['Boolean']>;
  customFields?: Maybe<Scalars['JSON']>;
};

export type Administrator = Node & {
  id: Scalars['ID'];
  createdAt: Scalars['DateTime'];
  updatedAt: Scalars['DateTime'];
  firstName: Scalars['String'];
  lastName: Scalars['String'];
  emailAddress: Scalars['String'];
  user: User;
};

export type AdministratorList = PaginatedList & {
  items: Array<Administrator>;
  totalItems: Scalars['Int'];
};

export type Asset = Node & {
  id: Scalars['ID'];
  createdAt: Scalars['DateTime'];
  updatedAt: Scalars['DateTime'];
  name: Scalars['String'];
  type: AssetType;
  fileSize: Scalars['Int'];
  mimeType: Scalars['String'];
  width: Scalars['Int'];
  height: Scalars['Int'];
  source: Scalars['String'];
  preview: Scalars['String'];
  focalPoint?: Maybe<Coordinate>;
};

export type Coordinate = {
  x: Scalars['Float'];
  y: Scalars['Float'];
};

export type AssetList = PaginatedList & {
  items: Array<Asset>;
  totalItems: Scalars['Int'];
};

export enum AssetType {
  IMAGE = 'IMAGE',
  VIDEO = 'VIDEO',
  BINARY = 'BINARY'
}

export type CurrentUser = {
  id: Scalars['ID'];
  identifier: Scalars['String'];
  channels: Array<CurrentUserChannel>;
};

export type CurrentUserChannel = {
  id: Scalars['ID'];
  token: Scalars['String'];
  code: Scalars['String'];
  permissions: Array<Permission>;
};

export type Channel = Node & {
  id: Scalars['ID'];
  createdAt: Scalars['DateTime'];
  updatedAt: Scalars['DateTime'];
  code: Scalars['String'];
  token: Scalars['String'];
  defaultTaxZone?: Maybe<Zone>;
  defaultShippingZone?: Maybe<Zone>;
  defaultLanguageCode: LanguageCode;
  currencyCode: CurrencyCode;
  pricesIncludeTax: Scalars['Boolean'];
};

export type CollectionBreadcrumb = {
  id: Scalars['ID'];
  name: Scalars['String'];
  slug: Scalars['String'];
};

export type CollectionTranslation = {
  id: Scalars['ID'];
  createdAt: Scalars['DateTime'];
  updatedAt: Scalars['DateTime'];
  languageCode: LanguageCode;
  name: Scalars['String'];
  slug: Scalars['String'];
  description: Scalars['String'];
};

export type CollectionList = PaginatedList & {
  items: Array<Collection>;
  totalItems: Scalars['Int'];
};

export type ProductVariantList = PaginatedList & {
  items: Array<ProductVariant>;
  totalItems: Scalars['Int'];
};

export type Country = Node & {
  id: Scalars['ID'];
  createdAt: Scalars['DateTime'];
  updatedAt: Scalars['DateTime'];
  languageCode: LanguageCode;
  code: Scalars['String'];
  name: Scalars['String'];
  enabled: Scalars['Boolean'];
  translations: Array<CountryTranslation>;
};

export type CountryTranslation = {
  id: Scalars['ID'];
  createdAt: Scalars['DateTime'];
  updatedAt: Scalars['DateTime'];
  languageCode: LanguageCode;
  name: Scalars['String'];
};

export type CountryList = PaginatedList & {
  items: Array<Country>;
  totalItems: Scalars['Int'];
};

export type CustomerGroup = Node & {
  id: Scalars['ID'];
  createdAt: Scalars['DateTime'];
  updatedAt: Scalars['DateTime'];
  name: Scalars['String'];
  customers: CustomerList;
};


export type CustomerGroupCustomersArgs = {
  options?: Maybe<CustomerListOptions>;
};

export type CustomerList = PaginatedList & {
  items: Array<Customer>;
  totalItems: Scalars['Int'];
};

export type FacetValue = Node & {
  id: Scalars['ID'];
  createdAt: Scalars['DateTime'];
  updatedAt: Scalars['DateTime'];
  languageCode: LanguageCode;
  facet: Facet;
  name: Scalars['String'];
  code: Scalars['String'];
  translations: Array<FacetValueTranslation>;
  customFields?: Maybe<Scalars['JSON']>;
};

export type FacetValueTranslation = {
  id: Scalars['ID'];
  createdAt: Scalars['DateTime'];
  updatedAt: Scalars['DateTime'];
  languageCode: LanguageCode;
  name: Scalars['String'];
};

export type FacetTranslation = {
  id: Scalars['ID'];
  createdAt: Scalars['DateTime'];
  updatedAt: Scalars['DateTime'];
  languageCode: LanguageCode;
  name: Scalars['String'];
};

export type FacetList = PaginatedList & {
  items: Array<Facet>;
  totalItems: Scalars['Int'];
};

export type GlobalSettings = {
  id: Scalars['ID'];
  createdAt: Scalars['DateTime'];
  updatedAt: Scalars['DateTime'];
  availableLanguages: Array<LanguageCode>;
  trackInventory: Scalars['Boolean'];
  serverConfig: ServerConfig;
  customFields?: Maybe<Scalars['JSON']>;
};

export type OrderProcessState = {
  name: Scalars['String'];
  to: Array<Scalars['String']>;
};

export type ServerConfig = {
  orderProcess: Array<OrderProcessState>;
  permittedAssetTypes: Array<Scalars['String']>;
  customFieldConfig: CustomFields;
};

export type HistoryEntry = Node & {
  id: Scalars['ID'];
  createdAt: Scalars['DateTime'];
  updatedAt: Scalars['DateTime'];
  isPublic: Scalars['Boolean'];
  type: HistoryEntryType;
  administrator?: Maybe<Administrator>;
  data: Scalars['JSON'];
};

export enum HistoryEntryType {
  CUSTOMER_REGISTERED = 'CUSTOMER_REGISTERED',
  CUSTOMER_VERIFIED = 'CUSTOMER_VERIFIED',
  CUSTOMER_DETAIL_UPDATED = 'CUSTOMER_DETAIL_UPDATED',
  CUSTOMER_ADDED_TO_GROUP = 'CUSTOMER_ADDED_TO_GROUP',
  CUSTOMER_REMOVED_FROM_GROUP = 'CUSTOMER_REMOVED_FROM_GROUP',
  CUSTOMER_ADDRESS_CREATED = 'CUSTOMER_ADDRESS_CREATED',
  CUSTOMER_ADDRESS_UPDATED = 'CUSTOMER_ADDRESS_UPDATED',
  CUSTOMER_ADDRESS_DELETED = 'CUSTOMER_ADDRESS_DELETED',
  CUSTOMER_PASSWORD_UPDATED = 'CUSTOMER_PASSWORD_UPDATED',
  CUSTOMER_PASSWORD_RESET_REQUESTED = 'CUSTOMER_PASSWORD_RESET_REQUESTED',
  CUSTOMER_PASSWORD_RESET_VERIFIED = 'CUSTOMER_PASSWORD_RESET_VERIFIED',
  CUSTOMER_EMAIL_UPDATE_REQUESTED = 'CUSTOMER_EMAIL_UPDATE_REQUESTED',
  CUSTOMER_EMAIL_UPDATE_VERIFIED = 'CUSTOMER_EMAIL_UPDATE_VERIFIED',
  CUSTOMER_NOTE = 'CUSTOMER_NOTE',
  ORDER_STATE_TRANSITION = 'ORDER_STATE_TRANSITION',
  ORDER_PAYMENT_TRANSITION = 'ORDER_PAYMENT_TRANSITION',
  ORDER_FULFILLMENT = 'ORDER_FULFILLMENT',
  ORDER_CANCELLATION = 'ORDER_CANCELLATION',
  ORDER_REFUND_TRANSITION = 'ORDER_REFUND_TRANSITION',
  ORDER_FULFILLMENT_TRANSITION = 'ORDER_FULFILLMENT_TRANSITION',
  ORDER_NOTE = 'ORDER_NOTE',
  ORDER_COUPON_APPLIED = 'ORDER_COUPON_APPLIED',
  ORDER_COUPON_REMOVED = 'ORDER_COUPON_REMOVED'
}

export type HistoryEntryList = PaginatedList & {
  items: Array<HistoryEntry>;
  totalItems: Scalars['Int'];
};

export type ImportInfo = {
  errors?: Maybe<Array<Scalars['String']>>;
  processed: Scalars['Int'];
  imported: Scalars['Int'];
};

export type OrderAddress = {
  fullName?: Maybe<Scalars['String']>;
  company?: Maybe<Scalars['String']>;
  streetLine1?: Maybe<Scalars['String']>;
  streetLine2?: Maybe<Scalars['String']>;
  city?: Maybe<Scalars['String']>;
  province?: Maybe<Scalars['String']>;
  postalCode?: Maybe<Scalars['String']>;
  country?: Maybe<Scalars['String']>;
  countryCode?: Maybe<Scalars['String']>;
  phoneNumber?: Maybe<Scalars['String']>;
};

export type OrderList = PaginatedList & {
  items: Array<Order>;
  totalItems: Scalars['Int'];
};

export type ShippingMethodQuote = {
  id: Scalars['ID'];
  price: Scalars['Int'];
  priceWithTax: Scalars['Int'];
  description: Scalars['String'];
  metadata?: Maybe<Scalars['JSON']>;
};

export type OrderItem = Node & {
  id: Scalars['ID'];
  createdAt: Scalars['DateTime'];
  updatedAt: Scalars['DateTime'];
  cancelled: Scalars['Boolean'];
  unitPrice: Scalars['Int'];
  unitPriceWithTax: Scalars['Int'];
  unitPriceIncludesTax: Scalars['Boolean'];
  taxRate: Scalars['Float'];
  adjustments: Array<Adjustment>;
  fulfillment?: Maybe<Fulfillment>;
  refundId?: Maybe<Scalars['ID']>;
};

export type OrderLine = Node & {
  id: Scalars['ID'];
  createdAt: Scalars['DateTime'];
  updatedAt: Scalars['DateTime'];
  productVariant: ProductVariant;
  featuredAsset?: Maybe<Asset>;
  unitPrice: Scalars['Int'];
  unitPriceWithTax: Scalars['Int'];
  quantity: Scalars['Int'];
  items: Array<OrderItem>;
  totalPrice: Scalars['Int'];
  adjustments: Array<Adjustment>;
  order: Order;
  customFields?: Maybe<Scalars['JSON']>;
};

export type Payment = Node & {
  id: Scalars['ID'];
  createdAt: Scalars['DateTime'];
  updatedAt: Scalars['DateTime'];
  method: Scalars['String'];
  amount: Scalars['Int'];
  state: Scalars['String'];
  transactionId?: Maybe<Scalars['String']>;
  errorMessage?: Maybe<Scalars['String']>;
  refunds: Array<Refund>;
  metadata?: Maybe<Scalars['JSON']>;
};

export type Refund = Node & {
  id: Scalars['ID'];
  createdAt: Scalars['DateTime'];
  updatedAt: Scalars['DateTime'];
  items: Scalars['Int'];
  shipping: Scalars['Int'];
  adjustment: Scalars['Int'];
  total: Scalars['Int'];
  method?: Maybe<Scalars['String']>;
  state: Scalars['String'];
  transactionId?: Maybe<Scalars['String']>;
  reason?: Maybe<Scalars['String']>;
  orderItems: Array<OrderItem>;
  paymentId: Scalars['ID'];
  metadata?: Maybe<Scalars['JSON']>;
};

export type PaymentMethod = Node & {
  id: Scalars['ID'];
  createdAt: Scalars['DateTime'];
  updatedAt: Scalars['DateTime'];
  code: Scalars['String'];
  enabled: Scalars['Boolean'];
  configArgs: Array<ConfigArg>;
  definition: ConfigurableOperationDefinition;
};

export type ProductOptionGroup = Node & {
  id: Scalars['ID'];
  createdAt: Scalars['DateTime'];
  updatedAt: Scalars['DateTime'];
  languageCode: LanguageCode;
  code: Scalars['String'];
  name: Scalars['String'];
  options: Array<ProductOption>;
  translations: Array<ProductOptionGroupTranslation>;
  customFields?: Maybe<Scalars['JSON']>;
};

export type ProductOptionGroupTranslation = {
  id: Scalars['ID'];
  createdAt: Scalars['DateTime'];
  updatedAt: Scalars['DateTime'];
  languageCode: LanguageCode;
  name: Scalars['String'];
};

export type ProductOption = Node & {
  id: Scalars['ID'];
  createdAt: Scalars['DateTime'];
  updatedAt: Scalars['DateTime'];
  languageCode: LanguageCode;
  code: Scalars['String'];
  name: Scalars['String'];
  groupId: Scalars['ID'];
  group: ProductOptionGroup;
  translations: Array<ProductOptionTranslation>;
  customFields?: Maybe<Scalars['JSON']>;
};

export type ProductOptionTranslation = {
  id: Scalars['ID'];
  createdAt: Scalars['DateTime'];
  updatedAt: Scalars['DateTime'];
  languageCode: LanguageCode;
  name: Scalars['String'];
};

export type SearchReindexResponse = {
  success: Scalars['Boolean'];
};

export type SearchResponse = {
  items: Array<SearchResult>;
  totalItems: Scalars['Int'];
  facetValues: Array<FacetValueResult>;
};

/**
 * Which FacetValues are present in the products returned
 * by the search, and in what quantity.
 */
export type FacetValueResult = {
  facetValue: FacetValue;
  count: Scalars['Int'];
};

export type SearchResultAsset = {
  id: Scalars['ID'];
  preview: Scalars['String'];
  focalPoint?: Maybe<Coordinate>;
};

/** The price of a search result product, either as a range or as a single price */
export type SearchResultPrice = PriceRange | SinglePrice;

/** The price value where the result has a single price */
export type SinglePrice = {
  value: Scalars['Int'];
};

/** The price range where the result has more than one price */
export type PriceRange = {
  min: Scalars['Int'];
  max: Scalars['Int'];
};

export type ProductTranslation = {
  id: Scalars['ID'];
  createdAt: Scalars['DateTime'];
  updatedAt: Scalars['DateTime'];
  languageCode: LanguageCode;
  name: Scalars['String'];
  slug: Scalars['String'];
  description: Scalars['String'];
};

export type ProductList = PaginatedList & {
  items: Array<Product>;
  totalItems: Scalars['Int'];
};

export type ProductVariantTranslation = {
  id: Scalars['ID'];
  createdAt: Scalars['DateTime'];
  updatedAt: Scalars['DateTime'];
  languageCode: LanguageCode;
  name: Scalars['String'];
};

export type Promotion = Node & {
  id: Scalars['ID'];
  createdAt: Scalars['DateTime'];
  updatedAt: Scalars['DateTime'];
  startsAt?: Maybe<Scalars['DateTime']>;
  endsAt?: Maybe<Scalars['DateTime']>;
  couponCode?: Maybe<Scalars['String']>;
  perCustomerUsageLimit?: Maybe<Scalars['Int']>;
  name: Scalars['String'];
  enabled: Scalars['Boolean'];
  conditions: Array<ConfigurableOperation>;
  actions: Array<ConfigurableOperation>;
};

export type PromotionList = PaginatedList & {
  items: Array<Promotion>;
  totalItems: Scalars['Int'];
};

export type Role = Node & {
  id: Scalars['ID'];
  createdAt: Scalars['DateTime'];
  updatedAt: Scalars['DateTime'];
  code: Scalars['String'];
  description: Scalars['String'];
  permissions: Array<Permission>;
  channels: Array<Channel>;
};

export type RoleList = PaginatedList & {
  items: Array<Role>;
  totalItems: Scalars['Int'];
};

export type ShippingMethod = Node & {
  id: Scalars['ID'];
  createdAt: Scalars['DateTime'];
  updatedAt: Scalars['DateTime'];
  code: Scalars['String'];
  description: Scalars['String'];
  checker: ConfigurableOperation;
  calculator: ConfigurableOperation;
  customFields?: Maybe<Scalars['JSON']>;
};

export type ShippingMethodList = PaginatedList & {
  items: Array<ShippingMethod>;
  totalItems: Scalars['Int'];
};

export enum StockMovementType {
  ADJUSTMENT = 'ADJUSTMENT',
  SALE = 'SALE',
  CANCELLATION = 'CANCELLATION',
  RETURN = 'RETURN'
}

export type StockMovement = {
  id: Scalars['ID'];
  createdAt: Scalars['DateTime'];
  updatedAt: Scalars['DateTime'];
  productVariant: ProductVariant;
  type: StockMovementType;
  quantity: Scalars['Int'];
};

export type StockAdjustment = Node & StockMovement & {
  id: Scalars['ID'];
  createdAt: Scalars['DateTime'];
  updatedAt: Scalars['DateTime'];
  productVariant: ProductVariant;
  type: StockMovementType;
  quantity: Scalars['Int'];
};

export type Sale = Node & StockMovement & {
  id: Scalars['ID'];
  createdAt: Scalars['DateTime'];
  updatedAt: Scalars['DateTime'];
  productVariant: ProductVariant;
  type: StockMovementType;
  quantity: Scalars['Int'];
  orderLine: OrderLine;
};

export type Cancellation = Node & StockMovement & {
  id: Scalars['ID'];
  createdAt: Scalars['DateTime'];
  updatedAt: Scalars['DateTime'];
  productVariant: ProductVariant;
  type: StockMovementType;
  quantity: Scalars['Int'];
  orderLine: OrderLine;
};

export type Return = Node & StockMovement & {
  id: Scalars['ID'];
  createdAt: Scalars['DateTime'];
  updatedAt: Scalars['DateTime'];
  productVariant: ProductVariant;
  type: StockMovementType;
  quantity: Scalars['Int'];
  orderItem: OrderItem;
};

export type StockMovementItem = StockAdjustment | Sale | Cancellation | Return;

export type StockMovementList = {
  items: Array<StockMovementItem>;
  totalItems: Scalars['Int'];
};

export type TaxCategory = Node & {
  id: Scalars['ID'];
  createdAt: Scalars['DateTime'];
  updatedAt: Scalars['DateTime'];
  name: Scalars['String'];
};

export type TaxRate = Node & {
  id: Scalars['ID'];
  createdAt: Scalars['DateTime'];
  updatedAt: Scalars['DateTime'];
  name: Scalars['String'];
  enabled: Scalars['Boolean'];
  value: Scalars['Float'];
  category: TaxCategory;
  zone: Zone;
  customerGroup?: Maybe<CustomerGroup>;
};

export type TaxRateList = PaginatedList & {
  items: Array<TaxRate>;
  totalItems: Scalars['Int'];
};

export type User = Node & {
  id: Scalars['ID'];
  createdAt: Scalars['DateTime'];
  updatedAt: Scalars['DateTime'];
  identifier: Scalars['String'];
  verified: Scalars['Boolean'];
  roles: Array<Role>;
  lastLogin?: Maybe<Scalars['DateTime']>;
  authenticationMethods: Array<AuthenticationMethod>;
  customFields?: Maybe<Scalars['JSON']>;
};

export type AuthenticationMethod = Node & {
  id: Scalars['ID'];
  createdAt: Scalars['DateTime'];
  updatedAt: Scalars['DateTime'];
  strategy: Scalars['String'];
};

export type Zone = Node & {
  id: Scalars['ID'];
  createdAt: Scalars['DateTime'];
  updatedAt: Scalars['DateTime'];
  name: Scalars['String'];
  members: Array<Country>;
};

export type AdministratorListOptions = {
  skip?: Maybe<Scalars['Int']>;
  take?: Maybe<Scalars['Int']>;
  sort?: Maybe<AdministratorSortParameter>;
  filter?: Maybe<AdministratorFilterParameter>;
};

export type AssetListOptions = {
  skip?: Maybe<Scalars['Int']>;
  take?: Maybe<Scalars['Int']>;
  sort?: Maybe<AssetSortParameter>;
  filter?: Maybe<AssetFilterParameter>;
};

export type CollectionListOptions = {
  skip?: Maybe<Scalars['Int']>;
  take?: Maybe<Scalars['Int']>;
  sort?: Maybe<CollectionSortParameter>;
  filter?: Maybe<CollectionFilterParameter>;
};

export type CountryListOptions = {
  skip?: Maybe<Scalars['Int']>;
  take?: Maybe<Scalars['Int']>;
  sort?: Maybe<CountrySortParameter>;
  filter?: Maybe<CountryFilterParameter>;
};

export type CustomerGroupListOptions = {
  skip?: Maybe<Scalars['Int']>;
  take?: Maybe<Scalars['Int']>;
  sort?: Maybe<CustomerGroupSortParameter>;
  filter?: Maybe<CustomerGroupFilterParameter>;
};

export type CustomerListOptions = {
  skip?: Maybe<Scalars['Int']>;
  take?: Maybe<Scalars['Int']>;
  sort?: Maybe<CustomerSortParameter>;
  filter?: Maybe<CustomerFilterParameter>;
};

export type FacetListOptions = {
  skip?: Maybe<Scalars['Int']>;
  take?: Maybe<Scalars['Int']>;
  sort?: Maybe<FacetSortParameter>;
  filter?: Maybe<FacetFilterParameter>;
};

export type JobListOptions = {
  skip?: Maybe<Scalars['Int']>;
  take?: Maybe<Scalars['Int']>;
  sort?: Maybe<JobSortParameter>;
  filter?: Maybe<JobFilterParameter>;
};

export type OrderListOptions = {
  skip?: Maybe<Scalars['Int']>;
  take?: Maybe<Scalars['Int']>;
  sort?: Maybe<OrderSortParameter>;
  filter?: Maybe<OrderFilterParameter>;
};

export type PaymentMethodListOptions = {
  skip?: Maybe<Scalars['Int']>;
  take?: Maybe<Scalars['Int']>;
  sort?: Maybe<PaymentMethodSortParameter>;
  filter?: Maybe<PaymentMethodFilterParameter>;
};

export type ProductListOptions = {
  skip?: Maybe<Scalars['Int']>;
  take?: Maybe<Scalars['Int']>;
  sort?: Maybe<ProductSortParameter>;
  filter?: Maybe<ProductFilterParameter>;
};

export type PromotionListOptions = {
  skip?: Maybe<Scalars['Int']>;
  take?: Maybe<Scalars['Int']>;
  sort?: Maybe<PromotionSortParameter>;
  filter?: Maybe<PromotionFilterParameter>;
};

export type RoleListOptions = {
  skip?: Maybe<Scalars['Int']>;
  take?: Maybe<Scalars['Int']>;
  sort?: Maybe<RoleSortParameter>;
  filter?: Maybe<RoleFilterParameter>;
};

export type ShippingMethodListOptions = {
  skip?: Maybe<Scalars['Int']>;
  take?: Maybe<Scalars['Int']>;
  sort?: Maybe<ShippingMethodSortParameter>;
  filter?: Maybe<ShippingMethodFilterParameter>;
};

export type TaxRateListOptions = {
  skip?: Maybe<Scalars['Int']>;
  take?: Maybe<Scalars['Int']>;
  sort?: Maybe<TaxRateSortParameter>;
  filter?: Maybe<TaxRateFilterParameter>;
};

export type ProductVariantListOptions = {
  skip?: Maybe<Scalars['Int']>;
  take?: Maybe<Scalars['Int']>;
  sort?: Maybe<ProductVariantSortParameter>;
  filter?: Maybe<ProductVariantFilterParameter>;
};

export type HistoryEntryListOptions = {
  skip?: Maybe<Scalars['Int']>;
  take?: Maybe<Scalars['Int']>;
  sort?: Maybe<HistoryEntrySortParameter>;
  filter?: Maybe<HistoryEntryFilterParameter>;
};

export type AdministratorFilterParameter = {
  createdAt?: Maybe<DateOperators>;
  updatedAt?: Maybe<DateOperators>;
  firstName?: Maybe<StringOperators>;
  lastName?: Maybe<StringOperators>;
  emailAddress?: Maybe<StringOperators>;
};

export type AdministratorSortParameter = {
  id?: Maybe<SortOrder>;
  createdAt?: Maybe<SortOrder>;
  updatedAt?: Maybe<SortOrder>;
  firstName?: Maybe<SortOrder>;
  lastName?: Maybe<SortOrder>;
  emailAddress?: Maybe<SortOrder>;
};

export type AssetFilterParameter = {
  createdAt?: Maybe<DateOperators>;
  updatedAt?: Maybe<DateOperators>;
  name?: Maybe<StringOperators>;
  type?: Maybe<StringOperators>;
  fileSize?: Maybe<NumberOperators>;
  mimeType?: Maybe<StringOperators>;
  width?: Maybe<NumberOperators>;
  height?: Maybe<NumberOperators>;
  source?: Maybe<StringOperators>;
  preview?: Maybe<StringOperators>;
};

export type AssetSortParameter = {
  id?: Maybe<SortOrder>;
  createdAt?: Maybe<SortOrder>;
  updatedAt?: Maybe<SortOrder>;
  name?: Maybe<SortOrder>;
  fileSize?: Maybe<SortOrder>;
  mimeType?: Maybe<SortOrder>;
  width?: Maybe<SortOrder>;
  height?: Maybe<SortOrder>;
  source?: Maybe<SortOrder>;
  preview?: Maybe<SortOrder>;
};

export type CollectionFilterParameter = {
  isPrivate?: Maybe<BooleanOperators>;
  createdAt?: Maybe<DateOperators>;
  updatedAt?: Maybe<DateOperators>;
  languageCode?: Maybe<StringOperators>;
  name?: Maybe<StringOperators>;
  slug?: Maybe<StringOperators>;
  position?: Maybe<NumberOperators>;
  description?: Maybe<StringOperators>;
};

export type CollectionSortParameter = {
  id?: Maybe<SortOrder>;
  createdAt?: Maybe<SortOrder>;
  updatedAt?: Maybe<SortOrder>;
  name?: Maybe<SortOrder>;
  slug?: Maybe<SortOrder>;
  position?: Maybe<SortOrder>;
  description?: Maybe<SortOrder>;
};

export type CountryFilterParameter = {
  createdAt?: Maybe<DateOperators>;
  updatedAt?: Maybe<DateOperators>;
  languageCode?: Maybe<StringOperators>;
  code?: Maybe<StringOperators>;
  name?: Maybe<StringOperators>;
  enabled?: Maybe<BooleanOperators>;
};

export type CountrySortParameter = {
  id?: Maybe<SortOrder>;
  createdAt?: Maybe<SortOrder>;
  updatedAt?: Maybe<SortOrder>;
  code?: Maybe<SortOrder>;
  name?: Maybe<SortOrder>;
};

export type CustomerGroupFilterParameter = {
  createdAt?: Maybe<DateOperators>;
  updatedAt?: Maybe<DateOperators>;
  name?: Maybe<StringOperators>;
};

export type CustomerGroupSortParameter = {
  id?: Maybe<SortOrder>;
  createdAt?: Maybe<SortOrder>;
  updatedAt?: Maybe<SortOrder>;
  name?: Maybe<SortOrder>;
};

export type CustomerFilterParameter = {
  createdAt?: Maybe<DateOperators>;
  updatedAt?: Maybe<DateOperators>;
  title?: Maybe<StringOperators>;
  firstName?: Maybe<StringOperators>;
  lastName?: Maybe<StringOperators>;
  phoneNumber?: Maybe<StringOperators>;
  emailAddress?: Maybe<StringOperators>;
};

export type CustomerSortParameter = {
  id?: Maybe<SortOrder>;
  createdAt?: Maybe<SortOrder>;
  updatedAt?: Maybe<SortOrder>;
  title?: Maybe<SortOrder>;
  firstName?: Maybe<SortOrder>;
  lastName?: Maybe<SortOrder>;
  phoneNumber?: Maybe<SortOrder>;
  emailAddress?: Maybe<SortOrder>;
};

export type FacetFilterParameter = {
  isPrivate?: Maybe<BooleanOperators>;
  createdAt?: Maybe<DateOperators>;
  updatedAt?: Maybe<DateOperators>;
  languageCode?: Maybe<StringOperators>;
  name?: Maybe<StringOperators>;
  code?: Maybe<StringOperators>;
};

export type FacetSortParameter = {
  id?: Maybe<SortOrder>;
  createdAt?: Maybe<SortOrder>;
  updatedAt?: Maybe<SortOrder>;
  name?: Maybe<SortOrder>;
  code?: Maybe<SortOrder>;
};

export type JobFilterParameter = {
  createdAt?: Maybe<DateOperators>;
  startedAt?: Maybe<DateOperators>;
  settledAt?: Maybe<DateOperators>;
  queueName?: Maybe<StringOperators>;
  state?: Maybe<StringOperators>;
  progress?: Maybe<NumberOperators>;
  isSettled?: Maybe<BooleanOperators>;
  duration?: Maybe<NumberOperators>;
};

export type JobSortParameter = {
  id?: Maybe<SortOrder>;
  createdAt?: Maybe<SortOrder>;
  startedAt?: Maybe<SortOrder>;
  settledAt?: Maybe<SortOrder>;
  queueName?: Maybe<SortOrder>;
  progress?: Maybe<SortOrder>;
  duration?: Maybe<SortOrder>;
};

export type OrderFilterParameter = {
  createdAt?: Maybe<DateOperators>;
  updatedAt?: Maybe<DateOperators>;
  code?: Maybe<StringOperators>;
  state?: Maybe<StringOperators>;
  active?: Maybe<BooleanOperators>;
  totalQuantity?: Maybe<NumberOperators>;
  subTotalBeforeTax?: Maybe<NumberOperators>;
  subTotal?: Maybe<NumberOperators>;
  currencyCode?: Maybe<StringOperators>;
  shipping?: Maybe<NumberOperators>;
  shippingWithTax?: Maybe<NumberOperators>;
  totalBeforeTax?: Maybe<NumberOperators>;
  total?: Maybe<NumberOperators>;
};

export type OrderSortParameter = {
  id?: Maybe<SortOrder>;
  createdAt?: Maybe<SortOrder>;
  updatedAt?: Maybe<SortOrder>;
  code?: Maybe<SortOrder>;
  state?: Maybe<SortOrder>;
  totalQuantity?: Maybe<SortOrder>;
  subTotalBeforeTax?: Maybe<SortOrder>;
  subTotal?: Maybe<SortOrder>;
  shipping?: Maybe<SortOrder>;
  shippingWithTax?: Maybe<SortOrder>;
  totalBeforeTax?: Maybe<SortOrder>;
  total?: Maybe<SortOrder>;
};

export type PaymentMethodFilterParameter = {
  createdAt?: Maybe<DateOperators>;
  updatedAt?: Maybe<DateOperators>;
  code?: Maybe<StringOperators>;
  enabled?: Maybe<BooleanOperators>;
};

export type PaymentMethodSortParameter = {
  id?: Maybe<SortOrder>;
  createdAt?: Maybe<SortOrder>;
  updatedAt?: Maybe<SortOrder>;
  code?: Maybe<SortOrder>;
};

export type ProductFilterParameter = {
  enabled?: Maybe<BooleanOperators>;
  createdAt?: Maybe<DateOperators>;
  updatedAt?: Maybe<DateOperators>;
  languageCode?: Maybe<StringOperators>;
  name?: Maybe<StringOperators>;
  slug?: Maybe<StringOperators>;
  description?: Maybe<StringOperators>;
};

export type ProductSortParameter = {
  id?: Maybe<SortOrder>;
  createdAt?: Maybe<SortOrder>;
  updatedAt?: Maybe<SortOrder>;
  name?: Maybe<SortOrder>;
  slug?: Maybe<SortOrder>;
  description?: Maybe<SortOrder>;
};

export type PromotionFilterParameter = {
  createdAt?: Maybe<DateOperators>;
  updatedAt?: Maybe<DateOperators>;
  startsAt?: Maybe<DateOperators>;
  endsAt?: Maybe<DateOperators>;
  couponCode?: Maybe<StringOperators>;
  perCustomerUsageLimit?: Maybe<NumberOperators>;
  name?: Maybe<StringOperators>;
  enabled?: Maybe<BooleanOperators>;
};

export type PromotionSortParameter = {
  id?: Maybe<SortOrder>;
  createdAt?: Maybe<SortOrder>;
  updatedAt?: Maybe<SortOrder>;
  startsAt?: Maybe<SortOrder>;
  endsAt?: Maybe<SortOrder>;
  couponCode?: Maybe<SortOrder>;
  perCustomerUsageLimit?: Maybe<SortOrder>;
  name?: Maybe<SortOrder>;
};

export type RoleFilterParameter = {
  createdAt?: Maybe<DateOperators>;
  updatedAt?: Maybe<DateOperators>;
  code?: Maybe<StringOperators>;
  description?: Maybe<StringOperators>;
};

export type RoleSortParameter = {
  id?: Maybe<SortOrder>;
  createdAt?: Maybe<SortOrder>;
  updatedAt?: Maybe<SortOrder>;
  code?: Maybe<SortOrder>;
  description?: Maybe<SortOrder>;
};

export type ShippingMethodFilterParameter = {
  createdAt?: Maybe<DateOperators>;
  updatedAt?: Maybe<DateOperators>;
  code?: Maybe<StringOperators>;
  description?: Maybe<StringOperators>;
};

export type ShippingMethodSortParameter = {
  id?: Maybe<SortOrder>;
  createdAt?: Maybe<SortOrder>;
  updatedAt?: Maybe<SortOrder>;
  code?: Maybe<SortOrder>;
  description?: Maybe<SortOrder>;
};

export type TaxRateFilterParameter = {
  createdAt?: Maybe<DateOperators>;
  updatedAt?: Maybe<DateOperators>;
  name?: Maybe<StringOperators>;
  enabled?: Maybe<BooleanOperators>;
  value?: Maybe<NumberOperators>;
};

export type TaxRateSortParameter = {
  id?: Maybe<SortOrder>;
  createdAt?: Maybe<SortOrder>;
  updatedAt?: Maybe<SortOrder>;
  name?: Maybe<SortOrder>;
  value?: Maybe<SortOrder>;
};

export type ProductVariantFilterParameter = {
  enabled?: Maybe<BooleanOperators>;
  stockOnHand?: Maybe<NumberOperators>;
  trackInventory?: Maybe<BooleanOperators>;
  createdAt?: Maybe<DateOperators>;
  updatedAt?: Maybe<DateOperators>;
  languageCode?: Maybe<StringOperators>;
  sku?: Maybe<StringOperators>;
  name?: Maybe<StringOperators>;
  price?: Maybe<NumberOperators>;
  currencyCode?: Maybe<StringOperators>;
  priceIncludesTax?: Maybe<BooleanOperators>;
  priceWithTax?: Maybe<NumberOperators>;
};

export type ProductVariantSortParameter = {
  stockOnHand?: Maybe<SortOrder>;
  id?: Maybe<SortOrder>;
  productId?: Maybe<SortOrder>;
  createdAt?: Maybe<SortOrder>;
  updatedAt?: Maybe<SortOrder>;
  sku?: Maybe<SortOrder>;
  name?: Maybe<SortOrder>;
  price?: Maybe<SortOrder>;
  priceWithTax?: Maybe<SortOrder>;
};

export type HistoryEntryFilterParameter = {
  createdAt?: Maybe<DateOperators>;
  updatedAt?: Maybe<DateOperators>;
  isPublic?: Maybe<BooleanOperators>;
  type?: Maybe<StringOperators>;
};

export type HistoryEntrySortParameter = {
  id?: Maybe<SortOrder>;
  createdAt?: Maybe<SortOrder>;
  updatedAt?: Maybe<SortOrder>;
};

export type CustomFields = {
  Address: Array<CustomFieldConfig>;
  Collection: Array<CustomFieldConfig>;
  Customer: Array<CustomFieldConfig>;
  Facet: Array<CustomFieldConfig>;
  FacetValue: Array<CustomFieldConfig>;
  GlobalSettings: Array<CustomFieldConfig>;
  Order: Array<CustomFieldConfig>;
  OrderLine: Array<CustomFieldConfig>;
  Product: Array<CustomFieldConfig>;
  ProductOption: Array<CustomFieldConfig>;
  ProductOptionGroup: Array<CustomFieldConfig>;
  ProductVariant: Array<CustomFieldConfig>;
  User: Array<CustomFieldConfig>;
  ShippingMethod: Array<CustomFieldConfig>;
};

export type AuthenticationInput = {
  native?: Maybe<NativeAuthInput>;
};

export type NativeAuthInput = {
  username: Scalars['String'];
  password: Scalars['String'];
};

export type ReindexMutationVariables = Exact<{ [key: string]: never; }>;


export type ReindexMutation = { reindex: Pick<Job, 'id' | 'queueName' | 'state' | 'progress' | 'duration' | 'result'> };

export type GetCollectionListQueryVariables = Exact<{ [key: string]: never; }>;


export type GetCollectionListQuery = { collections: { items: Array<Pick<Collection, 'id' | 'name'>> } };

export type SearchProductsAdminQueryVariables = Exact<{
  input: SearchInput;
}>;


export type SearchProductsAdminQuery = { search: (
    Pick<SearchResponse, 'totalItems'>
    & { items: Array<(
      Pick<SearchResult, 'enabled' | 'productId' | 'productName' | 'slug' | 'description' | 'productPreview' | 'productVariantId' | 'productVariantName' | 'productVariantPreview' | 'sku'>
      & { productAsset?: Maybe<(
        Pick<SearchResultAsset, 'id' | 'preview'>
        & { focalPoint?: Maybe<Pick<Coordinate, 'x' | 'y'>> }
      )>, productVariantAsset?: Maybe<(
        Pick<SearchResultAsset, 'id' | 'preview'>
        & { focalPoint?: Maybe<Pick<Coordinate, 'x' | 'y'>> }
      )> }
    )> }
  ) };

export type SearchFacetValuesQueryVariables = Exact<{
  input: SearchInput;
}>;


export type SearchFacetValuesQuery = { search: (
    Pick<SearchResponse, 'totalItems'>
    & { facetValues: Array<(
      Pick<FacetValueResult, 'count'>
      & { facetValue: Pick<FacetValue, 'id' | 'name'> }
    )> }
  ) };

export type SearchGetPricesQueryVariables = Exact<{
  input: SearchInput;
}>;


export type SearchGetPricesQuery = { search: { items: Array<{ price: Pick<PriceRange, 'min' | 'max'> | Pick<SinglePrice, 'value'>, priceWithTax: Pick<PriceRange, 'min' | 'max'> | Pick<SinglePrice, 'value'> }> } };

export type GetJobInfoQueryVariables = Exact<{
  id: Scalars['ID'];
}>;


export type GetJobInfoQuery = { job?: Maybe<Pick<Job, 'id' | 'queueName' | 'state' | 'progress' | 'duration' | 'result'>> };

type DiscriminateUnion<T, U> = T extends U ? T : never;

export namespace Reindex {
  export type Variables = ReindexMutationVariables;
  export type Mutation = ReindexMutation;
  export type Reindex = (NonNullable<ReindexMutation['reindex']>);
}

export namespace GetCollectionList {
  export type Variables = GetCollectionListQueryVariables;
  export type Query = GetCollectionListQuery;
  export type Collections = (NonNullable<GetCollectionListQuery['collections']>);
  export type Items = NonNullable<(NonNullable<(NonNullable<GetCollectionListQuery['collections']>)['items']>)[number]>;
}

export namespace SearchProductsAdmin {
  export type Variables = SearchProductsAdminQueryVariables;
  export type Query = SearchProductsAdminQuery;
  export type Search = (NonNullable<SearchProductsAdminQuery['search']>);
  export type Items = NonNullable<(NonNullable<(NonNullable<SearchProductsAdminQuery['search']>)['items']>)[number]>;
  export type ProductAsset = (NonNullable<NonNullable<(NonNullable<(NonNullable<SearchProductsAdminQuery['search']>)['items']>)[number]>['productAsset']>);
  export type FocalPoint = (NonNullable<(NonNullable<NonNullable<(NonNullable<(NonNullable<SearchProductsAdminQuery['search']>)['items']>)[number]>['productAsset']>)['focalPoint']>);
  export type ProductVariantAsset = (NonNullable<NonNullable<(NonNullable<(NonNullable<SearchProductsAdminQuery['search']>)['items']>)[number]>['productVariantAsset']>);
  export type _FocalPoint = (NonNullable<(NonNullable<NonNullable<(NonNullable<(NonNullable<SearchProductsAdminQuery['search']>)['items']>)[number]>['productVariantAsset']>)['focalPoint']>);
}

export namespace SearchFacetValues {
  export type Variables = SearchFacetValuesQueryVariables;
  export type Query = SearchFacetValuesQuery;
  export type Search = (NonNullable<SearchFacetValuesQuery['search']>);
  export type FacetValues = NonNullable<(NonNullable<(NonNullable<SearchFacetValuesQuery['search']>)['facetValues']>)[number]>;
  export type FacetValue = (NonNullable<NonNullable<(NonNullable<(NonNullable<SearchFacetValuesQuery['search']>)['facetValues']>)[number]>['facetValue']>);
}

export namespace SearchGetPrices {
  export type Variables = SearchGetPricesQueryVariables;
  export type Query = SearchGetPricesQuery;
  export type Search = (NonNullable<SearchGetPricesQuery['search']>);
  export type Items = NonNullable<(NonNullable<(NonNullable<SearchGetPricesQuery['search']>)['items']>)[number]>;
  export type Price = (NonNullable<NonNullable<(NonNullable<(NonNullable<SearchGetPricesQuery['search']>)['items']>)[number]>['price']>);
  export type PriceRangeInlineFragment = (DiscriminateUnion<(NonNullable<NonNullable<(NonNullable<(NonNullable<SearchGetPricesQuery['search']>)['items']>)[number]>['price']>), { __typename?: 'PriceRange' }>);
  export type SinglePriceInlineFragment = (DiscriminateUnion<(NonNullable<NonNullable<(NonNullable<(NonNullable<SearchGetPricesQuery['search']>)['items']>)[number]>['price']>), { __typename?: 'SinglePrice' }>);
  export type PriceWithTax = (NonNullable<NonNullable<(NonNullable<(NonNullable<SearchGetPricesQuery['search']>)['items']>)[number]>['priceWithTax']>);
  export type _PriceRangeInlineFragment = (DiscriminateUnion<(NonNullable<NonNullable<(NonNullable<(NonNullable<SearchGetPricesQuery['search']>)['items']>)[number]>['priceWithTax']>), { __typename?: 'PriceRange' }>);
  export type _SinglePriceInlineFragment = (DiscriminateUnion<(NonNullable<NonNullable<(NonNullable<(NonNullable<SearchGetPricesQuery['search']>)['items']>)[number]>['priceWithTax']>), { __typename?: 'SinglePrice' }>);
}

export namespace GetJobInfo {
  export type Variables = GetJobInfoQueryVariables;
  export type Query = GetJobInfoQuery;
  export type Job = (NonNullable<GetJobInfoQuery['job']>);
}<|MERGE_RESOLUTION|>--- conflicted
+++ resolved
@@ -972,29 +972,11 @@
   defaultShippingZoneId?: Maybe<Scalars['ID']>;
 };
 
-<<<<<<< HEAD
-/**
- * Expects the same validation formats as the `<input type="datetime-local">` HTML element.
- * See https://developer.mozilla.org/en-US/docs/Web/HTML/Element/input/datetime-local#Additional_attributes
- */
-export type DateTimeCustomFieldConfig = CustomField & {
-    __typename?: 'DateTimeCustomFieldConfig';
-    name: Scalars['String'];
-    type: Scalars['String'];
-    label?: Maybe<Array<LocalizedString>>;
-    description?: Maybe<Array<LocalizedString>>;
-    readonly?: Maybe<Scalars['Boolean']>;
-    internal?: Maybe<Scalars['Boolean']>;
-    min?: Maybe<Scalars['String']>;
-    max?: Maybe<Scalars['String']>;
-    step?: Maybe<Scalars['Int']>;
-=======
 /** Returned if attempting to set a Channel's defaultLanguageCode to a language which is not enabled in GlobalSettings */
 export type LanguageNotAvailableError = ErrorResult & {
   errorCode: ErrorCode;
   message: Scalars['String'];
   languageCode: Scalars['String'];
->>>>>>> 345bcbf9
 };
 
 export type CreateChannelResult = Channel | LanguageNotAvailableError;
@@ -1255,353 +1237,12 @@
  * 
  * @docsCategory common
  */
-<<<<<<< HEAD
-export enum LanguageCode {
-    /** Afrikaans */
-    af = 'af',
-    /** Akan */
-    ak = 'ak',
-    /** Albanian */
-    sq = 'sq',
-    /** Amharic */
-    am = 'am',
-    /** Arabic */
-    ar = 'ar',
-    /** Armenian */
-    hy = 'hy',
-    /** Assamese */
-    as = 'as',
-    /** Azerbaijani */
-    az = 'az',
-    /** Bambara */
-    bm = 'bm',
-    /** Bangla */
-    bn = 'bn',
-    /** Basque */
-    eu = 'eu',
-    /** Belarusian */
-    be = 'be',
-    /** Bosnian */
-    bs = 'bs',
-    /** Breton */
-    br = 'br',
-    /** Bulgarian */
-    bg = 'bg',
-    /** Burmese */
-    my = 'my',
-    /** Catalan */
-    ca = 'ca',
-    /** Chechen */
-    ce = 'ce',
-    /** Chinese */
-    zh = 'zh',
-    /** Simplified Chinese */
-    zh_Hans = 'zh_Hans',
-    /** Traditional Chinese */
-    zh_Hant = 'zh_Hant',
-    /** Church Slavic */
-    cu = 'cu',
-    /** Cornish */
-    kw = 'kw',
-    /** Corsican */
-    co = 'co',
-    /** Croatian */
-    hr = 'hr',
-    /** Czech */
-    cs = 'cs',
-    /** Danish */
-    da = 'da',
-    /** Dutch */
-    nl = 'nl',
-    /** Flemish */
-    nl_BE = 'nl_BE',
-    /** Dzongkha */
-    dz = 'dz',
-    /** English */
-    en = 'en',
-    /** Australian English */
-    en_AU = 'en_AU',
-    /** Canadian English */
-    en_CA = 'en_CA',
-    /** British English */
-    en_GB = 'en_GB',
-    /** American English */
-    en_US = 'en_US',
-    /** Esperanto */
-    eo = 'eo',
-    /** Estonian */
-    et = 'et',
-    /** Ewe */
-    ee = 'ee',
-    /** Faroese */
-    fo = 'fo',
-    /** Finnish */
-    fi = 'fi',
-    /** French */
-    fr = 'fr',
-    /** Canadian French */
-    fr_CA = 'fr_CA',
-    /** Swiss French */
-    fr_CH = 'fr_CH',
-    /** Fulah */
-    ff = 'ff',
-    /** Galician */
-    gl = 'gl',
-    /** Ganda */
-    lg = 'lg',
-    /** Georgian */
-    ka = 'ka',
-    /** German */
-    de = 'de',
-    /** Austrian German */
-    de_AT = 'de_AT',
-    /** Swiss High German */
-    de_CH = 'de_CH',
-    /** Greek */
-    el = 'el',
-    /** Gujarati */
-    gu = 'gu',
-    /** Haitian Creole */
-    ht = 'ht',
-    /** Hausa */
-    ha = 'ha',
-    /** Hebrew */
-    he = 'he',
-    /** Hindi */
-    hi = 'hi',
-    /** Hungarian */
-    hu = 'hu',
-    /** Icelandic */
-    is = 'is',
-    /** Igbo */
-    ig = 'ig',
-    /** Indonesian */
-    id = 'id',
-    /** Interlingua */
-    ia = 'ia',
-    /** Irish */
-    ga = 'ga',
-    /** Italian */
-    it = 'it',
-    /** Japanese */
-    ja = 'ja',
-    /** Javanese */
-    jv = 'jv',
-    /** Kalaallisut */
-    kl = 'kl',
-    /** Kannada */
-    kn = 'kn',
-    /** Kashmiri */
-    ks = 'ks',
-    /** Kazakh */
-    kk = 'kk',
-    /** Khmer */
-    km = 'km',
-    /** Kikuyu */
-    ki = 'ki',
-    /** Kinyarwanda */
-    rw = 'rw',
-    /** Korean */
-    ko = 'ko',
-    /** Kurdish */
-    ku = 'ku',
-    /** Kyrgyz */
-    ky = 'ky',
-    /** Lao */
-    lo = 'lo',
-    /** Latin */
-    la = 'la',
-    /** Latvian */
-    lv = 'lv',
-    /** Lingala */
-    ln = 'ln',
-    /** Lithuanian */
-    lt = 'lt',
-    /** Luba-Katanga */
-    lu = 'lu',
-    /** Luxembourgish */
-    lb = 'lb',
-    /** Macedonian */
-    mk = 'mk',
-    /** Malagasy */
-    mg = 'mg',
-    /** Malay */
-    ms = 'ms',
-    /** Malayalam */
-    ml = 'ml',
-    /** Maltese */
-    mt = 'mt',
-    /** Manx */
-    gv = 'gv',
-    /** Maori */
-    mi = 'mi',
-    /** Marathi */
-    mr = 'mr',
-    /** Mongolian */
-    mn = 'mn',
-    /** Nepali */
-    ne = 'ne',
-    /** North Ndebele */
-    nd = 'nd',
-    /** Northern Sami */
-    se = 'se',
-    /** Norwegian Bokmål */
-    nb = 'nb',
-    /** Norwegian Nynorsk */
-    nn = 'nn',
-    /** Nyanja */
-    ny = 'ny',
-    /** Odia */
-    or = 'or',
-    /** Oromo */
-    om = 'om',
-    /** Ossetic */
-    os = 'os',
-    /** Pashto */
-    ps = 'ps',
-    /** Persian */
-    fa = 'fa',
-    /** Dari */
-    fa_AF = 'fa_AF',
-    /** Polish */
-    pl = 'pl',
-    /** Portuguese */
-    pt = 'pt',
-    /** Brazilian Portuguese */
-    pt_BR = 'pt_BR',
-    /** European Portuguese */
-    pt_PT = 'pt_PT',
-    /** Punjabi */
-    pa = 'pa',
-    /** Quechua */
-    qu = 'qu',
-    /** Romanian */
-    ro = 'ro',
-    /** Moldavian */
-    ro_MD = 'ro_MD',
-    /** Romansh */
-    rm = 'rm',
-    /** Rundi */
-    rn = 'rn',
-    /** Russian */
-    ru = 'ru',
-    /** Samoan */
-    sm = 'sm',
-    /** Sango */
-    sg = 'sg',
-    /** Sanskrit */
-    sa = 'sa',
-    /** Scottish Gaelic */
-    gd = 'gd',
-    /** Serbian */
-    sr = 'sr',
-    /** Shona */
-    sn = 'sn',
-    /** Sichuan Yi */
-    ii = 'ii',
-    /** Sindhi */
-    sd = 'sd',
-    /** Sinhala */
-    si = 'si',
-    /** Slovak */
-    sk = 'sk',
-    /** Slovenian */
-    sl = 'sl',
-    /** Somali */
-    so = 'so',
-    /** Southern Sotho */
-    st = 'st',
-    /** Spanish */
-    es = 'es',
-    /** European Spanish */
-    es_ES = 'es_ES',
-    /** Mexican Spanish */
-    es_MX = 'es_MX',
-    /** Sundanese */
-    su = 'su',
-    /** Swahili */
-    sw = 'sw',
-    /** Congo Swahili */
-    sw_CD = 'sw_CD',
-    /** Swedish */
-    sv = 'sv',
-    /** Tajik */
-    tg = 'tg',
-    /** Tamil */
-    ta = 'ta',
-    /** Tatar */
-    tt = 'tt',
-    /** Telugu */
-    te = 'te',
-    /** Thai */
-    th = 'th',
-    /** Tibetan */
-    bo = 'bo',
-    /** Tigrinya */
-    ti = 'ti',
-    /** Tongan */
-    to = 'to',
-    /** Turkish */
-    tr = 'tr',
-    /** Turkmen */
-    tk = 'tk',
-    /** Ukrainian */
-    uk = 'uk',
-    /** Urdu */
-    ur = 'ur',
-    /** Uyghur */
-    ug = 'ug',
-    /** Uzbek */
-    uz = 'uz',
-    /** Vietnamese */
-    vi = 'vi',
-    /** Volapük */
-    vo = 'vo',
-    /** Welsh */
-    cy = 'cy',
-    /** Western Frisian */
-    fy = 'fy',
-    /** Wolof */
-    wo = 'wo',
-    /** Xhosa */
-    xh = 'xh',
-    /** Yiddish */
-    yi = 'yi',
-    /** Yoruba */
-    yo = 'yo',
-    /** Zulu */
-    zu = 'zu',
-}
-
-export type LocaleStringCustomFieldConfig = CustomField & {
-    __typename?: 'LocaleStringCustomFieldConfig';
-    name: Scalars['String'];
-    type: Scalars['String'];
-    length?: Maybe<Scalars['Int']>;
-    label?: Maybe<Array<LocalizedString>>;
-    description?: Maybe<Array<LocalizedString>>;
-    readonly?: Maybe<Scalars['Boolean']>;
-    internal?: Maybe<Scalars['Boolean']>;
-    pattern?: Maybe<Scalars['String']>;
-};
-
-export type LocalizedString = {
-    __typename?: 'LocalizedString';
-    languageCode: LanguageCode;
-    value: Scalars['String'];
-};
-
-export enum LogicalOperator {
-    AND = 'AND',
-    OR = 'OR',
-=======
 export enum JobState {
   PENDING = 'PENDING',
   RUNNING = 'RUNNING',
   COMPLETED = 'COMPLETED',
   RETRYING = 'RETRYING',
   FAILED = 'FAILED'
->>>>>>> 345bcbf9
 }
 
 export type JobList = PaginatedList & {
